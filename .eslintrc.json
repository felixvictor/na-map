{
    "root": true,
    "parserOptions": {
        "ecmaFeatures": {
            "modules": true,
            "impliedStrict": true
        },
        "ecmaVersion": 2020,
        "sourceType": "module"
    },
    "env": {
        "commonjs": true,
        "es2020": true,
        "jquery": true,
        "node": true
    },
    "rules": {},
    "overrides": [
        {
            "files": ["*.ts", "*.tsx"],
            "parser": "@typescript-eslint/parser",
            "extends": [
                "plugin:lit/recommended",
                "eslint:recommended",
                "plugin:@typescript-eslint/eslint-recommended",
                "plugin:@typescript-eslint/recommended",
                "plugin:unicorn/recommended",
                "xo/browser",
                "xo/esnext",
                "xo-typescript",
                "prettier/@typescript-eslint",
                "plugin:prettier/recommended"
            ],
            "plugins": ["lit", "@typescript-eslint", "eslint-plugin-tsdoc"],
            "rules": {
                "capitalized-comments": "off",
                "new-cap": "off",
                "no-mixed-operators": "off",
                "object-curly-spacing": ["error", "always"],
                "prettier/prettier": ["error", { "tabWidth": 4, "printWidth": 120, "semi": false }],
                "prefer-destructuring": [
                    "error",
                    {
                        "object": true,
                        "array": false
                    }
                ],
                "prefer-template": "error",
<<<<<<< HEAD
=======
                "no-irregular-whitespace": "off",
>>>>>>> 0c1e650c
                "operator-linebreak": ["error", "after", { "overrides": { "?": "before", ":": "before" } }],
                "quotes": ["error", "double", { "allowTemplateLiterals": true, "avoidEscape": true }],
                "semi": ["error", "never"],
                "unicorn/prevent-abbreviations": "off",
                "unicorn/no-nested-ternary": "off",
                "tsdoc/syntax": "warn",
<<<<<<< HEAD
                "@typescript-eslint/consistent-type-assertions": ["error", { "assertionStyle": "as" }],
                "@typescript-eslint/no-base-to-string": "off",
                "@typescript-eslint/no-non-null-assertion": "off",
                "@typescript-eslint/no-unsafe-call": "warn",
                "@typescript-eslint/no-unsafe-member-access": "warn",
                "@typescript-eslint/no-unsafe-return": "warn",
=======
                "@typescript-eslint/ban-ts-comment": "off",
                "@typescript-eslint/consistent-type-assertions": ["error", { "assertionStyle": "as" }],
                "@typescript-eslint/no-base-to-string": "off",
                "@typescript-eslint/no-non-null-assertion": "off",
                "@typescript-eslint/no-unsafe-call": "off",
                "@typescript-eslint/no-unsafe-member-access": "off",
                "@typescript-eslint/no-unsafe-return": "off",
>>>>>>> 0c1e650c
                "@typescript-eslint/restrict-template-expressions": [
                    "error",
                    { "allowNullable": true, "allowNumber": true }
                ],
                "@typescript-eslint/prefer-readonly-parameter-types": "off",
                "@typescript-eslint/member-delimiter-style": [
                    "error",
                    {
                        "multiline": {
                            "delimiter": "none",
                            "requireLast": false
                        },
                        "singleline": {
                            "delimiter": "semi",
                            "requireLast": false
                        }
                    }
                ],
                "@typescript-eslint/ban-ts-ignore": "off"
            }
        },
        {
            "files": ["*.js", "*.jsx"],
            "parser": "babel-eslint",
            "env": {
                "es2020": true,
                "node": true
            },
            "extends": [
                "plugin:lit/recommended",
                "eslint:recommended",
                "plugin:unicorn/recommended",
                "xo/esnext",
                "xo/browser",
                "plugin:prettier/recommended"
            ],
            "rules": {
                "capitalized-comments": "off",
                "new-cap": "off",
                "no-mixed-operators": "off",
                "object-curly-spacing": ["error", "always"],
                "prettier/prettier": ["error", { "tabWidth": 4, "printWidth": 120, "semi": false }],
                "prefer-destructuring": [
                    "error",
                    {
                        "object": true,
                        "array": false
                    }
                ],
                "prefer-template": "error",
                "operator-linebreak": ["error", "after", { "overrides": { "?": "before", ":": "before" } }],
                "quotes": ["error", "double", { "allowTemplateLiterals": true, "avoidEscape": true }],
                "semi": ["error", "never"],
                "unicorn/prevent-abbreviations": "off"
            },
            "plugins": ["lit"]
        }
    ]
}<|MERGE_RESOLUTION|>--- conflicted
+++ resolved
@@ -46,24 +46,13 @@
                     }
                 ],
                 "prefer-template": "error",
-<<<<<<< HEAD
-=======
                 "no-irregular-whitespace": "off",
->>>>>>> 0c1e650c
                 "operator-linebreak": ["error", "after", { "overrides": { "?": "before", ":": "before" } }],
                 "quotes": ["error", "double", { "allowTemplateLiterals": true, "avoidEscape": true }],
                 "semi": ["error", "never"],
                 "unicorn/prevent-abbreviations": "off",
                 "unicorn/no-nested-ternary": "off",
                 "tsdoc/syntax": "warn",
-<<<<<<< HEAD
-                "@typescript-eslint/consistent-type-assertions": ["error", { "assertionStyle": "as" }],
-                "@typescript-eslint/no-base-to-string": "off",
-                "@typescript-eslint/no-non-null-assertion": "off",
-                "@typescript-eslint/no-unsafe-call": "warn",
-                "@typescript-eslint/no-unsafe-member-access": "warn",
-                "@typescript-eslint/no-unsafe-return": "warn",
-=======
                 "@typescript-eslint/ban-ts-comment": "off",
                 "@typescript-eslint/consistent-type-assertions": ["error", { "assertionStyle": "as" }],
                 "@typescript-eslint/no-base-to-string": "off",
@@ -71,7 +60,6 @@
                 "@typescript-eslint/no-unsafe-call": "off",
                 "@typescript-eslint/no-unsafe-member-access": "off",
                 "@typescript-eslint/no-unsafe-return": "off",
->>>>>>> 0c1e650c
                 "@typescript-eslint/restrict-template-expressions": [
                     "error",
                     { "allowNullable": true, "allowNumber": true }
