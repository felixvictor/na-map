/*
    port.js
*/

/* global d3 : false
 */

import Cookies from "js-cookie";
import moment from "moment";
import "moment/locale/en-gb";

import { nations } from "./common";
import { formatInt, formatSiInt, formatPercent, checkFetchStatus, getJsonFromFetch } from "./util";

export default class PortDisplay {
    constructor(portData, pbData, serverName, topMargin, rightMargin) {
        this.portDataDefault = portData;
        this._serverName = serverName;
        this._topMargin = topMargin;
        this._rightMargin = rightMargin;

        // Shroud Cay
        this.currentPort = { id: "366", coord: { x: 4396, y: 2494 } };
        this.fontSizes = { initial: 30, portLabel: 18, pbZone: 7 };

        this._zoomLevel = "initial";
        this._showPBZones = "all";
        this._highlightId = null;
        this._highlightDuration = 200;
        this._iconSize = 50;
        this._circleSizes = { initial: 50, portLabel: 20, pbZone: 5 };
        this._showRadius = "attack";
        this._taxIncomeRadius = d3.scaleLinear();
        this._netIncomeRadius = d3.scaleLinear();
        this._attackRadius = d3.scaleLinear().domain([0, 1]);
        this._colourScale = d3
            .scaleLinear()
            .domain([0, 0.07, 0.95, 1])
            .range(["#eadfdf", "#8b989c", "#6b7478", "#a62e39"]);

        this._minRadiusFactor = 1;
        this._maxRadiusFactor = 6;

        /**
         * showRadius cookie name
         * @type {string}
         * @private
         */
        this._showRadiusCookieName = "na-map--show-radius";

        /**
         * Default showRadius setting
         * @type {string}
         * @private
         */
        this._showRadiusDefault = "attack";

        /**
         * Get showRadius setting from cookie or use default value
         * @type {string}
         * @private
         */
        this._showRadius = this._getShowRadiusSetting();

        this.setPortData(portData);
        this._setPBData(pbData);
        this._setupListener();
        this._setupSvg();
        this._setupSummary();
        this._setupFlags();
    }

    _setupListener() {
        $("#show-radius").change(() => this._showRadiusSelected());
    }

    /**
     * Get show setting from cookie or use default value
     * @returns {string} - Show setting
     * @private
     */
    _getShowRadiusSetting() {
        let r = Cookies.get(this._showRadiusCookieName);
        // Use default value if cookie is not stored
        r = typeof r !== "undefined" ? r : this._showRadiusDefault;
        $(`#show-radius-${r}`).prop("checked", true);
        return r;
    }

    /**
     * Store show setting in cookie
     * @return {void}
     * @private
     */
    _storeShowRadiusSetting() {
        if (this._showRadius !== this._showRadiusDefault) {
            Cookies.set(this._showRadiusCookieName, this._showRadius);
        } else {
            Cookies.remove(this._showRadiusCookieName);
        }
    }

    _showRadiusSelected() {
        this._showRadius = $("input[name='showRadius']:checked").val();
        this._storeShowRadiusSetting();
        this.update();
    }

    _setupSvg() {
        this._g = d3
            .select("#na-svg")
            .append("g")
            .classed("ports", true);
        this._gPortCircle = this._g.append("g");
        this._gIcon = this._g.append("g").classed("port", true);
        this._gText = this._g.append("g");
    }

    _setupSummary() {
        // Main box
        const svgPortSummary = d3
            .select("body")
            .append("svg")
            .attr("id", "summary")
            .classed("summary", true)
            .style("position", "absolute")
            .style("top", `${this._topMargin}px`)
            .style("right", `${this._rightMargin}px`);

        // Background
        const portSummaryRect = svgPortSummary
            .insert("rect")
            .attr("x", 0)
            .attr("y", 0);

        // Number of selected ports
        this._portSummaryTextNumPorts = svgPortSummary.append("text");
        const portSummaryTextNumPortsDes = svgPortSummary
            .append("text")
            .classed("des", true)
            .text("selected ports");

        // Total tax income
        this._portSummaryTextTaxIncome = svgPortSummary.append("text");
        const portSummaryTextTaxIncomeDes = svgPortSummary
            .append("text")
            .classed("des", true)
            .text("tax income");

        // Total net income
        this._portSummaryTextNetIncome = svgPortSummary.append("text");
        const portSummaryTextNetIncomeDes = svgPortSummary
            .append("text")
            .classed("des", true)
            .text("net income");

        const bboxNumPortsDes = portSummaryTextNumPortsDes.node().getBoundingClientRect(),
            bboxTaxIncomeDes = portSummaryTextTaxIncomeDes.node().getBoundingClientRect(),
            bboxNetIncomeDes = portSummaryTextNetIncomeDes.node().getBoundingClientRect(),
            lineHeight = parseInt(
                window.getComputedStyle(document.getElementById("na-svg")).getPropertyValue("line-height"),
                10
            );
        const height = lineHeight * 3,
            width = bboxNumPortsDes.width + bboxTaxIncomeDes.width * 3 + bboxNetIncomeDes.width,
            firstLine = "35%",
            secondLine = "60%",
            firstBlock = Math.round(width / 10),
            secondBlock = Math.round(firstBlock + bboxNumPortsDes.width + firstBlock),
            thirdBlock = Math.round(secondBlock + bboxTaxIncomeDes.width + firstBlock);

        svgPortSummary.attr("height", height).attr("width", width);

        // Background
        portSummaryRect.attr("height", height).attr("width", width);

        // Number of selected ports
        this._portSummaryTextNumPorts.attr("x", firstBlock).attr("y", firstLine);
        portSummaryTextNumPortsDes.attr("x", firstBlock).attr("y", secondLine);

        // Total tax income
        this._portSummaryTextTaxIncome.attr("x", secondBlock).attr("y", firstLine);
        portSummaryTextTaxIncomeDes.attr("x", secondBlock).attr("y", secondLine);

        // Total net income
        this._portSummaryTextNetIncome.attr("x", thirdBlock).attr("y", firstLine);
        portSummaryTextNetIncomeDes.attr("x", thirdBlock).attr("y", secondLine);
    }

    _setupFlags() {
        const svgDef = d3.select("#na-svg defs");

        nations.map(d => d.short).forEach(nation => {
            svgDef
                .append("pattern")
                .attr("id", nation)
                .attr("width", "100%")
                .attr("height", "100%")
                .attr("viewBox", `0 0 ${this._iconSize} ${this._iconSize}`)
                .append("image")
                .attr("height", this._iconSize)
                .attr("width", this._iconSize)
                .attr("href", `icons/${nation}.svg`);
            svgDef
                .append("pattern")
                .attr("id", `${nation}a`)
                .attr("width", "100%")
                .attr("height", "100%")
                .attr("viewBox", `0 0 ${this._iconSize} ${this._iconSize}`)
                .append("image")
                .attr("height", this._iconSize)
                .attr("width", this._iconSize)
                .attr("href", `icons/${nation}a.svg`);
        });
    }

    _getText(id, portProperties) {
        const pbData = this.pbData.ports.filter(port => port.id === id)[0],
            portBattleLT = moment.utc(pbData.portBattle).local(),
            portBattleST = moment.utc(pbData.portBattle),
            port = {
                name: portProperties.name,
                icon: portProperties.availableForAll ? `${pbData.nation}a` : pbData.nation,
                availableForAll: portProperties.availableForAll,
                depth: portProperties.shallow ? "Shallow" : "Deep",
                countyCapital: portProperties.countyCapital ? " (county capital)" : "",
                nonCapturable: portProperties.nonCapturable,
                captured: pbData.capturer
                    ? ` captured by ${pbData.capturer} ${moment.utc(pbData.lastPortBattle).fromNow()}`
                    : "",
                lastPortBattle: pbData.lastPortBattle,
                // eslint-disable-next-line no-nested-ternary
                attack: pbData.attackHostility
                    ? `${pbData.attackerClan} (${pbData.attackerNation}) attack${
                          // eslint-disable-next-line no-nested-ternary
                          pbData.portBattle.length
                              ? `${
                                    portBattleST.isAfter(moment.utc()) ? "s" : "ed"
                                } ${portBattleST.fromNow()} at ${portBattleST.format("H.mm")}${
                                    portBattleST !== portBattleLT ? ` (${portBattleLT.format("H.mm")} local)` : ""
                                }`
                              : `s: ${formatPercent(pbData.attackHostility)} hostility`
                      }`
                    : "",
                // eslint-disable-next-line no-nested-ternary
                pbTimeRange: portProperties.nonCapturable
                    ? ""
                    : !portProperties.portBattleStartTime
                        ? "11.00\u202f–\u202f8.00"
                        : `${(portProperties.portBattleStartTime + 10) %
                              24}.00\u202f–\u202f${(portProperties.portBattleStartTime + 13) % 24}.00`,
                brLimit: formatInt(portProperties.brLimit),
                conquestMarksPension: portProperties.conquestMarksPension,
                taxIncome: formatSiInt(portProperties.taxIncome),
                portTax: formatPercent(portProperties.portTax),
                netIncome: formatSiInt(portProperties.netIncome),
                tradingCompany: portProperties.tradingCompany
                    ? `, trading company level\u202f${portProperties.tradingCompany}`
                    : "",
                laborHoursDiscount: portProperties.laborHoursDiscount
                    ? `, labor hours discount level\u202f${portProperties.laborHoursDiscount}`
                    : "",
                producesTrading: portProperties.producesTrading.join(", "),
                dropsTrading: portProperties.dropsTrading.join(", "),
                producesNonTrading: portProperties.producesNonTrading.join(", "),
                dropsNonTrading: portProperties.dropsNonTrading.join(", "),
                consumesTrading: portProperties.consumesTrading.join(", "),
                consumesNonTrading: portProperties.consumesNonTrading.join(", ")
            };

        switch (portProperties.portBattleType) {
            case "Large":
                port.pbType = "1<sup>st</sup>";
                break;
            case "Medium":
                port.pbType = "4<sup>th</sup>";
                break;
            default:
                port.pbType = "6<sup>th</sup>";
                break;
        }

        return port;
    }

    _showDetails(d, i, nodes) {
        function tooltipData(port) {
            let h = `<table><tbody<tr><td><i class="flag-icon ${port.icon}"></i></td>`;
            h += `<td><span class="port-name">${port.name}</span>`;
            h += port.availableForAll ? " (accessible to all nations)" : "";
            h += "</td></tr></tbody></table>";
            if (port.attack.length) {
                h += `<div class="alert alert-danger mt-2" role="alert">${port.attack}</div>`;
            }
            h += `<p>${port.depth} water port ${port.countyCapital}${port.captured}<br>`;
            if (!port.nonCapturable) {
                h += `Port battle ${port.pbTimeRange}, ${port.brLimit} BR, `;
                h += `${port.pbType}\u202frate AI, `;
                h += `${port.conquestMarksPension}\u202fconquest point`;
                h += port.conquestMarksPension > 1 ? "s" : "";
                h += `<br>Tax income ${port.taxIncome} (${port.portTax}), net income ${port.netIncome}`;
                h += port.tradingCompany;
                h += port.laborHoursDiscount;
            } else {
                h += "Not capturable";
                h += `<br>${port.portTax} tax`;
            }
            h += "</p>";
            h += "<table class='table table-sm'>";
            if (port.producesTrading.length || port.producesNonTrading.length) {
                h += "<tr><td>Produces</td><td>";
                if (port.producesNonTrading.length) {
                    h += `<span class="non-trading">${port.producesNonTrading}</span>`;
                    if (port.producesTrading.length) {
                        h += "<br>";
                    }
                }
                if (port.producesTrading.length) {
                    h += `${port.producesTrading}`;
                }
                h += "</td></tr>";
            }
            if (port.dropsTrading.length || port.dropsNonTrading.length) {
                h += "<tr><td>Drops</td><td>";
                if (port.dropsNonTrading.length) {
                    h += `<span class="non-trading">${port.dropsNonTrading}</span>`;
                    if (port.dropsTrading.length) {
                        h += "<br>";
                    }
                }
                if (port.dropsTrading.length) {
                    h += `${port.dropsTrading}`;
                }
                h += "</td></tr>";
            }
            if (port.consumesTrading.length || port.consumesNonTrading.length) {
                h += "<tr><td>Consumes</td><td>";
                if (port.consumesNonTrading.length) {
                    h += `<span class="non-trading">${port.consumesNonTrading}</span>`;
                    if (port.consumesTrading.length) {
                        h += "<br>";
                    }
                }
                if (port.consumesTrading.length) {
                    h += `${port.consumesTrading}`;
                }
                h += "</td></tr>";
            }
            h += "</table>";

            return h;
        }

        const port = d3.select(nodes[i]),
            title = tooltipData(this._getText(d.id, d.properties));
        port.attr("data-toggle", "tooltip");
        // eslint-disable-next-line no-underscore-dangle
        $(port._groups[0])
            .tooltip({
                delay: {
                    show: this._highlightDuration,
                    hide: this._highlightDuration
                },
                html: true,
                placement: "auto",
                title,
                trigger: "manual"
            })
            .tooltip("show");
    }

    _updateIcons() {
        function hideDetails(d, i, nodes) {
            // eslint-disable-next-line no-underscore-dangle
            $(d3.select(nodes[i])._groups[0]).tooltip("hide");
        }

        const circleSize = this._circleSizes[this._zoomLevel];
        const data = this.portData.filter(port => this.pbData.ports.some(d => port.id === d.id)).map(port => {
            // eslint-disable-next-line prefer-destructuring,no-param-reassign
            port.properties.nation = this.pbData.ports.filter(d => port.id === d.id).map(d => d.nation)[0];
            return port;
        });

        // Data join
        const circleUpdate = this._gIcon.selectAll("circle").data(data, d => d.id);

        // Remove old circles
        circleUpdate.exit().remove();

        // Update kept circles
        // circleUpdate; // not needed

        // Add new circles
        const circleEnter = circleUpdate
            .enter()
            .append("circle")
            .attr(
                "fill",
                d => `url(#${d.properties.availableForAll ? `${d.properties.nation}a` : d.properties.nation})`
            )
            .attr("cx", d => d.geometry.coordinates[0])
            .attr("cy", d => d.geometry.coordinates[1])
            .on("click", (d, i, nodes) => this._showDetails(d, i, nodes))
            .on("mouseout", hideDetails);

        // Apply to both old and new
        circleUpdate.merge(circleEnter).attr("r", d => (d.id === this._highlightId ? circleSize * 2 : circleSize));
    }

    _updatePortCircles() {
<<<<<<< HEAD
        const rMin = this._circleSizes[this._zoomLevel] * this._minRadiusFactor,
            rMax = this._circleSizes[this._zoomLevel] * this._maxRadiusFactor;
        let data = {};
        if (this._showRadius === "tax" || this._showRadius === "net") {
=======
        const rMin = this._circleSizes[this._zoomLevel] * this._minRadiusFactor;
        let rMax = this._circleSizes[this._zoomLevel] * this._maxRadiusFactor,
            data = {};
        if (this._showRadiusType === "tax" || this._showRadiusType === "net") {
>>>>>>> aab44e20
            data = this.portData.filter(d => !d.properties.nonCapturable);
        } else if (this._showRadius === "attack") {
            const pbData = this.pbData.ports
                .filter(d => d.attackHostility)
                .map(d => ({ id: d.id, attackHostility: d.attackHostility }));
            data = this.portData.filter(port => pbData.some(d => port.id === d.id)).map(port => {
                // eslint-disable-next-line prefer-destructuring,no-param-reassign
                port.properties.attackHostility = pbData.filter(d => port.id === d.id).map(d => d.attackHostility)[0];
                return port;
            });
        } else if (this._showCurrentGood) {
            data = this.portData;
            rMax /= 2;
        }

        // Data join
        const circleUpdate = this._gPortCircle.selectAll("circle").data(data, d => d.id);

        // Remove old circles
        circleUpdate.exit().remove();

        // Update kept circles
        // circleUpdate; // not needed

        // Add new circles
        const circleEnter = circleUpdate
            .enter()
            .append("circle")
            .attr("cx", d => d.geometry.coordinates[0])
            .attr("cy", d => d.geometry.coordinates[1]);

        // Apply to both old and new
        const circleMerge = circleUpdate.merge(circleEnter);
        if (this._showRadius === "tax") {
            const minTaxIncome = d3.min(data, d => d.properties.taxIncome),
                maxTaxIncome = d3.max(data, d => d.properties.taxIncome);

            this._taxIncomeRadius.domain([minTaxIncome, maxTaxIncome]);
            this._taxIncomeRadius.range([rMin, rMax]);
            circleMerge
                .attr("class", "bubble pos")
                .attr("r", d => this._taxIncomeRadius(Math.abs(d.properties.taxIncome)));
        } else if (this._showRadius === "net") {
            const minNetIncome = d3.min(data, d => d.properties.netIncome),
                maxNetIncome = d3.max(data, d => d.properties.netIncome);

            this._netIncomeRadius.domain([minNetIncome, maxNetIncome]).range([rMin, rMax]);
            circleMerge
                .attr("class", d => `bubble ${d.properties.netIncome < 0 ? "neg" : "pos"}`)
                .attr("r", d => this._netIncomeRadius(Math.abs(d.properties.netIncome)));
        } else if (this._showRadius === "attack") {
            this._attackRadius.range([rMin, rMax]);
            circleMerge
                .attr("class", "bubble")
                .attr("fill", d => this._colourScale(d.properties.attackHostility))
                .attr("r", d => this._attackRadius(d.properties.attackHostility));
        } else if (this._showCurrentGood) {
            circleMerge.attr("class", d => `bubble ${d.properties.isSource ? "pos" : "neg"}`).attr("r", rMax);
        }
    }

    updateTexts() {
        if (this._zoomLevel === "initial") {
            this._gText.attr("display", "none");
        } else {
            this._gText.attr("display", "inherit");

            const circleSize = this._circleSizes[this._zoomLevel],
                fontSize = this.fontSizes[this._zoomLevel];

            // Data join
            const textUpdate = this._gText.selectAll("text").data(this.portData, d => d.id);

            // Remove old text
            textUpdate.exit().remove();

            // Update kept texts
            // textUpdate; // not needed

            // Add new texts
            const textEnter = textUpdate
                .enter()
                .append("text")
                .text(d => d.properties.name);

            const deltaY = circleSize + fontSize;
            const deltaY2 = circleSize * 2 + fontSize * 2;
            // Apply to both old and new
            textUpdate
                .merge(textEnter)
                .attr(
                    "x",
                    d =>
                        this._zoomLevel === "pbZone" &&
                        (this._showPBZones === "all" ||
                            (this._showPBZones === "single" && d.id === this.currentPort.id))
                            ? d.geometry.coordinates[0] + d.properties.dx
                            : d.geometry.coordinates[0]
                )
                .attr("y", d => {
                    if (this._zoomLevel !== "pbZone") {
                        return d.id === this._highlightId
                            ? d.geometry.coordinates[1] + deltaY2
                            : d.geometry.coordinates[1] + deltaY;
                    }
                    return this._showPBZones === "all" ||
                        (this._showPBZones === "single" && d.id === this.currentPort.id)
                        ? d.geometry.coordinates[1] + d.properties.dy
                        : d.geometry.coordinates[1] + deltaY;
                })
                .attr("font-size", d => (d.id === this._highlightId ? `${fontSize * 2}px` : `${fontSize}px`))
                .attr("text-anchor", d => {
                    if (
                        this._zoomLevel === "pbZone" &&
                        (this._showPBZones === "all" ||
                            (this._showPBZones === "single" && d.id === this.currentPort.id))
                    ) {
                        return d.properties.dx < 0 ? "end" : "start";
                    }
                    return "middle";
                });
        }
    }

    _updateSummary() {
        const numberPorts = Object.keys(this.portData).length;
        let taxTotal = 0,
            netTotal = 0;

        if (numberPorts) {
            taxTotal = this.portData.map(d => d.properties.taxIncome).reduce((a, b) => a + b);
            netTotal = this.portData.map(d => d.properties.netIncome).reduce((a, b) => a + b);
        }

        this._portSummaryTextNumPorts.text(`${numberPorts}`);
        this._portSummaryTextTaxIncome.text(`${formatSiInt(taxTotal)}`);
        this._portSummaryTextNetIncome.text(`${formatSiInt(netTotal)}`);
    }

    update() {
        this._updateIcons();
        this._updatePortCircles();
        this.updateTexts();
        this._updateSummary();
    }

    setHighlightId(highlightId) {
        this._highlightId = highlightId;
    }

    setPortData(portData, showGood = false) {
        if (showGood) {
            this._showCurrentGood = true;
        } else {
            this._showCurrentGood = false;
        }
        this.portData = portData;
    }

    _setPBData(pbData) {
        this.pbData = pbData;
    }

    setCurrentPort(id, x, y) {
        this.currentPort = { id, coord: { x, y } };
    }

    setZoomLevel(zoomLevel) {
        this._zoomLevel = zoomLevel;
    }

    transform(transform) {
        this._g.attr("transform", transform);
    }

    clearMap() {
        this.portData = this.portDataDefault;
        this._showCurrentGood = false;
        this.update();
    }
}<|MERGE_RESOLUTION|>--- conflicted
+++ resolved
@@ -409,17 +409,10 @@
     }
 
     _updatePortCircles() {
-<<<<<<< HEAD
-        const rMin = this._circleSizes[this._zoomLevel] * this._minRadiusFactor,
-            rMax = this._circleSizes[this._zoomLevel] * this._maxRadiusFactor;
-        let data = {};
-        if (this._showRadius === "tax" || this._showRadius === "net") {
-=======
         const rMin = this._circleSizes[this._zoomLevel] * this._minRadiusFactor;
         let rMax = this._circleSizes[this._zoomLevel] * this._maxRadiusFactor,
             data = {};
         if (this._showRadiusType === "tax" || this._showRadiusType === "net") {
->>>>>>> aab44e20
             data = this.portData.filter(d => !d.properties.nonCapturable);
         } else if (this._showRadius === "attack") {
             const pbData = this.pbData.ports
