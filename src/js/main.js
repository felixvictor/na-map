/**
 * This file is part of na-map.
 *
 * @file Main file.
 * @author iB aka Felix Victor
 * @copyright 2017, 2018
 * @license   http://www.gnu.org/licenses/gpl.html
 */

import "bootstrap/js/dist/util";
import "bootstrap/js/dist/button";
import "bootstrap/js/dist/collapse";
import "bootstrap/js/dist/dropdown";
import "bootstrap/js/dist/modal";
import "bootstrap/js/dist/tooltip";

import fontawesome from "@fortawesome/fontawesome";
import { faCalendar, faCalendarCheck, faClock, faCopy } from "@fortawesome/fontawesome-free-regular";
import {
    faArrowDown,
    faArrowUp,
    faChevronLeft,
    faChevronRight,
    faPaste,
    faSort,
    faSortDown,
    faSortUp,
    faTimes,
    faTrash
} from "@fortawesome/fontawesome-free-solid";
import Cookies from "js-cookie";

import { initAnalytics, registerPage } from "./analytics";

import "../scss/main.scss";

/**
 * @returns {void}
 */
function main() {
    /**
     * server name cookie name
     * @type {string}
     */
    const serverNameCookieName = "na-map--server-name";

    /**
     * Default server name
     * @type {string}
     */
    const serverNameDefault = "eu1";

    /**
     * Get server name from cookie or use default value
     * @returns {string} - server name
     */
    function getServerName() {
        // Use default value if cookie is not stored
        const r = Cookies.get(serverNameCookieName) || serverNameDefault;
<<<<<<< HEAD
        
=======

        console.log("Debug messages: getServerName");
        console.log(Cookies.get());
        console.log({ r }, { serverNameCookieName }, Cookies.get(serverNameCookieName), { serverNameDefault });
        console.log(document.getElementById("navbarSupportedContent"));
        console.log(document.getElementById(`server-name-${r}`));

>>>>>>> deef7db6
        document.getElementById(`server-name-${r}`).checked = true;

        return r;
    }

    /**
     * Get server name from cookie or use default value
     * @type {string}
     */
    let serverName = getServerName();

    /**
     * Store server name in cookie
     * @return {void}
     */
    const storeServerName = () => {
        if (serverName !== serverNameDefault) {
            Cookies.set(serverNameCookieName, serverName);
        } else {
            Cookies.remove(serverNameCookieName);
        }
    };

    /**
     * Change server name
     * @return {void}
     */
    const serverNameSelected = () => {
        serverName = document.querySelector("input[name='serverName']:checked").value;
        storeServerName();
        document.location.reload();
    };

    /**
     * Setup listeners
     * @return {void}
     */
    const setupListener = () => {
        document.getElementById("server-name").addEventListener("change", () => serverNameSelected());

        // https://stackoverflow.com/questions/44467377/bootstrap-4-multilevel-dropdown-inside-navigation/48953349#48953349
        $(".dropdown-submenu > a").on("click", event => {
            const submenu$ = $(event.currentTarget);

            $(".dropdown-submenu .dropdown-menu").removeClass("show");
            submenu$.next(".dropdown-menu").addClass("show");
            event.stopPropagation();
        });

        $(".dropdown").on("hidden.bs.dropdown", () => {
            $(".dropdown-menu.show")
                .not(".inner")
                .removeClass("show");
        });
    };

    /**
     * Load map and set resize event
     * @return {void}
     */
    const loadMap = async () => {
        let map;

        try {
            const { Map } = await import(/* webpackChunkName: "map" */ "./map/map");
            map = new Map(serverName);
        } catch (error) {
            throw new Error(error);
        }

        window.onresize = () => {
            map.resize();
        };
    };

    /**
     * Load game tools
     * @return {void}
     */
    const loadGameTools = async () => {
        try {
            const gameTools = await import(/* webpackChunkName: "game-tools" */ "./game-tools");
            gameTools.init();
        } catch (error) {
            throw new Error(error);
        }
    };

    fontawesome.library.add(
        faArrowDown,
        faArrowUp,
        faCalendar,
        faCalendarCheck,
        faChevronLeft,
        faChevronRight,
        faClock,
        faCopy,
        faPaste,
        faSort,
        faSortDown,
        faSortUp,
        faTimes,
        faTrash
    );

    initAnalytics();
    registerPage("Homepage", "/");

    // Set cookies defaults (expiry 365 days)
    Cookies.defaults = {
        expires: 365
    };

    setupListener();
    loadMap();
    loadGameTools();
}

main();<|MERGE_RESOLUTION|>--- conflicted
+++ resolved
@@ -57,9 +57,6 @@
     function getServerName() {
         // Use default value if cookie is not stored
         const r = Cookies.get(serverNameCookieName) || serverNameDefault;
-<<<<<<< HEAD
-        
-=======
 
         console.log("Debug messages: getServerName");
         console.log(Cookies.get());
@@ -67,7 +64,6 @@
         console.log(document.getElementById("navbarSupportedContent"));
         console.log(document.getElementById(`server-name-${r}`));
 
->>>>>>> deef7db6
         document.getElementById(`server-name-${r}`).checked = true;
 
         return r;
