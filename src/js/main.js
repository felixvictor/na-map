/**
 * This file is part of na-map.
 *
 * @file Main file.
 * @author iB aka Felix Victor
 * @copyright 2017, 2018, 2019
 * @license   http://www.gnu.org/licenses/gpl.html
 */

<<<<<<< HEAD
import "bootstrap/js/dist/util";
import "bootstrap/js/dist/collapse";

import { library as faLibrary, dom as faDom } from "@fortawesome/fontawesome-svg-core";
import { faCalendar, faCalendarCheck, faClock, faCopy } from "@fortawesome/free-regular-svg-icons";
import {
    faArrowDown,
    faArrowUp,
    faChevronLeft,
    faChevronRight,
    faCog,
    faDonate,
    faEraser,
    faInfoCircle,
    faPaste,
    faSort,
    faSortDown,
    faSortUp,
    faTimes,
    faTrash
} from "@fortawesome/free-solid-svg-icons";

=======
>>>>>>> ecdb8a33
import { initAnalytics, registerPage } from "./analytics";
import { servers } from "./servers";
import { putImportError } from "./util";
import Cookie from "./util/cookie";
import RadioButton from "./util/radio-button";

import "../scss/main.scss";

/**
 * @returns {void}
 */
function main() {
    /**
     *  Workaround for google translate uses indexOf on svg text
     *  {@link https://stackoverflow.com/a/53351574}
     *  @return {object} Shim
     */
    SVGAnimatedString.prototype.indexOf = function() {
        // eslint-disable-next-line prefer-spread,prefer-rest-params
        return this.baseVal.indexOf.apply(this.baseVal, arguments);
    };

    /**
     * Base Id
     * @type {string}
     */
    const baseId = "server-name";

    /**
     * Possible values for server names (first is default value)
     * @type {string[]}
     * @private
     */
    const radioButtonValues = servers.map(server => server.id);

    /**
     * Server name cookie
     * @type {Cookie}
     */
    const cookie = new Cookie({ id: baseId, values: radioButtonValues });

    /**
     * Server name radio buttons
     * @type {RadioButton}
     */
    const radios = new RadioButton(baseId, radioButtonValues);

    /**
     * Get server name from cookie or use default value
     * @returns {string} - server name
     */
    const getServerName = () => {
        const r = cookie.get();

        radios.set(r);

        return r;
    };

    const getSearchParams = () => new URL(document.location).searchParams;

    /**
     * Change server name
     * @return {void}
     */
    const serverNameSelected = () => {
        const serverId = radios.get();
        cookie.set(serverId);
        document.location.reload();
    };

    /**
     * Setup listeners
     * @return {void}
     */
    const setupListener = () => {
        document.getElementById(baseId).addEventListener("change", () => serverNameSelected());

        // https://www.codeply.com/go/1Iz3DxS60l
        $(".dropdown-menu a.dropdown-toggle").on("click", event => {
            const menu$ = $(event.currentTarget);
            if (!menu$.next().hasClass("show")) {
                menu$
                    .parents(".dropdown-menu")
                    .first()
                    .find(".show")
                    .removeClass("show");
            }

            const subMenu$ = menu$.next(".dropdown-menu");
            subMenu$.toggleClass("show");
            $(this)
                .parents("li.nav-item.dropdown.show")
                .on("hidden.bs.dropdown", () => {
                    $(".dropdown-submenu .show").removeClass("show");
                });
            return false;
        });

        /*
        $(".dropdown-menu").on("click.bs.dropdown.data-api", event => {
            const menu$ = $(event.currentTarget);
            console.log("click.bs.dropdown.data-api", menu$);
            //event.preventDefault();
            //event.stopPropagation();
           // debugger;
            $(".dropdown-menu.show")
                .not(".inner")
                .removeClass("show");
        });
        */

        $(".dropdown").on("hidden.bs.dropdown", () => {
            $(".dropdown-menu.show")
                .not(".inner")
                .removeClass("show");
        });
    };

    /**
     * Load map and set resize event
     * @param {string} serverId - Server id
     * @param {URLSearchParams} searchParams - Query arguments
     * @return {void}
     */
    const loadMap = async (serverId, searchParams) => {
        try {
            const Map = await import(/*  webpackPreload: true, webpackChunkName: "map" */ "./map/map");
            const map = new Map.Map(serverId, searchParams);

            window.addEventListener("resize", () => {
                map.resize();
            });
        } catch (error) {
            putImportError(error);
        }
    };

    /**
     * Load game tools
     * @param {string} serverId - Server id
     * @param {URLSearchParams} searchParams - Query arguments
     * @return {void}
     */
    const loadGameTools = async (serverId, searchParams) => {
        try {
            const gameTools = await import(/* webpackChunkName: "game-tools" */ "./game-tools");
            gameTools.init(serverId, searchParams);
        } catch (error) {
            putImportError(error);
        }
    };

    const load = () => {
        const serverId = getServerName();
        const searchParams = getSearchParams();

        // Remove search string from URL
        // {@link https://stackoverflow.com/a/5298684}
        history.replaceState("", document.title, window.location.origin + window.location.pathname);

        loadMap(serverId, searchParams);

        document
            .getElementById("game-tools-dropdown")
            .addEventListener("click", () => loadGameTools(serverId, searchParams), { once: true });
    };

    initAnalytics();
    registerPage("Homepage");

    setupListener();
    load();
}

main();<|MERGE_RESOLUTION|>--- conflicted
+++ resolved
@@ -7,31 +7,6 @@
  * @license   http://www.gnu.org/licenses/gpl.html
  */
 
-<<<<<<< HEAD
-import "bootstrap/js/dist/util";
-import "bootstrap/js/dist/collapse";
-
-import { library as faLibrary, dom as faDom } from "@fortawesome/fontawesome-svg-core";
-import { faCalendar, faCalendarCheck, faClock, faCopy } from "@fortawesome/free-regular-svg-icons";
-import {
-    faArrowDown,
-    faArrowUp,
-    faChevronLeft,
-    faChevronRight,
-    faCog,
-    faDonate,
-    faEraser,
-    faInfoCircle,
-    faPaste,
-    faSort,
-    faSortDown,
-    faSortUp,
-    faTimes,
-    faTrash
-} from "@fortawesome/free-solid-svg-icons";
-
-=======
->>>>>>> ecdb8a33
 import { initAnalytics, registerPage } from "./analytics";
 import { servers } from "./servers";
 import { putImportError } from "./util";
