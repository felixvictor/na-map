--- conflicted
+++ resolved
@@ -11,12 +11,8 @@
 import "bootstrap/js/dist/util";
 import "bootstrap/js/dist/modal";
 import "bootstrap/js/dist/tooltip";
-<<<<<<< HEAD
-
-import { ascending as d3Ascending, min as d3Min, range as d3Range } from "d3-array";
-=======
+
 import { ascending as d3Ascending, max as d3Max, min as d3Min, range as d3Range } from "d3-array";
->>>>>>> 6c2e7f51
 import { nest as d3Nest } from "d3-collection";
 import { interpolateCubehelixLong as d3InterpolateCubehelixLong } from "d3-interpolate";
 
@@ -32,10 +28,7 @@
 import { registerEvent } from "../analytics";
 import {
     appVersion,
-    colourGreen,
     colourGreenDark,
-    colourGreenLight,
-    colourRed,
     colourRedDark,
     colourWhite,
     hashids,
@@ -49,7 +42,7 @@
     insertBaseModal
 } from "../common";
 import {
-    colourRamp,
+    // colourRamp,
     copyToClipboard,
     formatFloat,
     formatInt,
@@ -61,7 +54,6 @@
     formatSignPercent,
     getOrdinal,
     isEmpty,
-    isEmptyObject,
     putImportError,
     roundToThousands,
     sortBy
