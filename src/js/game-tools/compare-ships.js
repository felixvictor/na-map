/**
 * This file is part of na-map.
 *
 * @file      Compare ships.
 * @module    game-tools/compare-ships
 * @author    iB aka Felix Victor
 * @copyright 2018, 2019
 * @license   http://www.gnu.org/licenses/gpl.html
 */

import { ascending as d3Ascending, min as d3Min, range as d3Range } from "d3-array";
import { nest as d3Nest } from "d3-collection";
import { interpolateHcl as d3InterpolateHcl } from "d3-interpolate";
import { scaleLinear as d3ScaleLinear } from "d3-scale";
import { select as d3Select } from "d3-selection";
import {
    arc as d3Arc,
    curveCatmullRomClosed as d3CurveCatmullRomClosed,
    pie as d3Pie,
    radialLine as d3RadialLine
} from "d3-shape";

import { registerEvent } from "../analytics";
import {
    appVersion,
    colourGreen,
    colourGreenDark,
    colourGreenLight,
    colourRed,
    colourRedDark,
    colourRedLight,
    hashids,
    hullRepairsPercent,
    hullRepairsVolume,
    rigRepairsPercent,
    rigRepairsVolume,
    rumRepairsPercent,
    rumRepairsVolume,
    repairTime,
    insertBaseModal
} from "../common";
import {
    copyToClipboard,
    formatFloat,
    formatInt,
    formatPercent,
    getOrdinal,
    isEmpty,
    roundToThousands,
    sortBy
} from "../util";

import CompareWoods from "./compare-woods";

const numberSegments = 24;
const segmentRadians = (2 * Math.PI) / numberSegments;

const rumRepairsFactor = rumRepairsPercent / rumRepairsVolume;
const repairsSetSize = 5;

/**
 * Ship
 */
class Ship {
    /**
     * @param {number} id - ship id
     * @param {Object} shipData - ship data
     */
    constructor(id, shipData) {
        this._id = id;
        this._shipData = shipData;

        // Speed ticks
        this._ticksSpeed = [12, 8, 4, 0];
        this._ticksSpeedLabels = ["12 knots", "8 knots", "4 knots", "0 knots"];

        this._select = `#ship-compare-${this._id}`;

        this._setupSvg();
        this._g = d3Select(this._select).select("g");
        this._setCompass();
    }

    /**
     * Setup svg
     * @returns {void}
     */
    _setupSvg() {
        const element = d3Select(this.select);

        d3Select(`${this.select} svg`).remove();

        element
            .append("svg")
            .attr("width", this.shipData.svgWidth)
            .attr("height", this.shipData.svgHeight)
            .attr("data-ui-component", "sailing-profile")
            .attr("fill", "none")
            .append("g")
            .attr("transform", `translate(${this.shipData.svgWidth / 2}, ${this.shipData.svgHeight / 2})`);
        d3Select(`${this.select} div`).remove();

        element.append("div").attr("class", "block-small");
    }

    /**
     * Set compass
     * @returns {void}
     */
    _setCompass() {
        // Compass
        const data = new Array(numberSegments / 2);
        data.fill(1, 0);
        const pie = d3Pie()
            .sort(null)
            .value(1)(data);

        const arc = d3Arc()
            .outerRadius(this.shipData.radiusScaleAbsolute(12))
            .innerRadius(this.shipData.innerRadius);

        // Add compass arcs
        this.g
            .selectAll(".compass-arc")
            .data(pie)
            .join(enter =>
                enter
                    .append("path")
                    .attr("class", "compass-arc")
                    .attr("d", arc)
            );

        // Add the circles for each speed tick
        this.g
            .selectAll(".speed-circle")
            .data(this._ticksSpeed)
            .join(enter =>
                enter
                    .append("circle")
                    .attr("class", "speed-circle")
                    .attr("r", d => this.shipData.radiusScaleAbsolute(d))
            );

        // Add big wind arrow
        this.g
            .append("line")
            .attr("x1", 0)
            .attr("y1", -160)
            .attr("x2", 0)
            .attr("y2", -79)
            .attr("class", "wind-arrow")
            .attr("marker-end", "url(#course-arrow)");
    }

    /**
     * Format cannon pound value
     * @param {number[]} limit Upper limit for [0] cannon and [1] carronades
     * @return {void}
     */
    static pd(limit) {
        let s = `<span class="badge badge-white">${limit[0]}\u202F/\u202F`;
        if (limit[1]) {
            s += `${limit[1]}`;
        } else {
            s += "\u2013";
        }

        s += "\u202Flb</span>";
        return s;
    }

    /**
     * Format cannon/carronade upper limit classes
     * @param {number[]} deckClassLimit - Limit per deck
     * @param {number[]} gunsPerDeck - Guns per deck
     * @returns {string[]} Formatted string [0] limits and [1] possibly empty lines at the bottom
     */
    static getCannonsPerDeck(deckClassLimit, gunsPerDeck) {
        let s = `${gunsPerDeck[0]}\u00A0${Ship.pd(deckClassLimit[0])}`;
        let br = "";
        for (let i = 1; i < 4; i += 1) {
            if (gunsPerDeck[i]) {
                s = `${gunsPerDeck[i]}\u00A0${Ship.pd(deckClassLimit[i])}\u202F<br>${s}`;
            } else {
                br = `${br}<br>`;
            }
        }

        return [s, br];
    }

    /**
     * Get HTML formatted data for a single ship
     * @param {Object} ship - Ship data
     * @return {string} HTML formatted column
     */
    static getText(ship) {
        let row = 0;
        /**
         * HTML format the first column
         * @param {string} element - Ship element
         * @return {string} HTML formatted column
         */
        function displayFirstColumn(element) {
            row += 1;
            return `<div class="row row-small ${row % 2 ? "row-light" : ""}"><div class="col-3">${element}</div>`;
        }

        /**
         * HTML format a single column
         * @param {string} element - Ship element
         * @param {string} description - Element description
         * @param {number} col - Number of columns
         * @return {string} HTML formatted column
         */
        function displayColumn(element, description, col = 6) {
            let elementText = "";
            let br = "";

            if (element === "cannonsPerDeck") {
                [elementText, br] = ship[element];
                br = `<br>${br}`;
            } else {
                elementText = element === "" ? "" : ship[element];
            }

            return `<div class="col-${col}">${elementText}<br><span class="des">${description}</span>${br}</div>`;
        }

        /**
         * HTML format head of second block
         * @return {string} HTML formatted block head
         */
        function displaySecondBlock() {
            return '<div class="col-9"><div class="row no-gutters">';
        }

        let text = "";

        text += displayFirstColumn(ship.shipRating);
        text += displaySecondBlock();
        text += displayColumn("battleRating", "Battle rating");
        text += displayColumn("guns", "Cannons");
        text += displayColumn("upgradeXP", "Knowledge XP");
        text += displayColumn("waterlineHeight", "Water line");
        text += "</div></div></div>";

        text += displayFirstColumn(ship.decks);
        text += displaySecondBlock();
        text += displayColumn("cannonsPerDeck", "Gun decks");
        text += displayColumn("firezoneHorizontalWidth", "Firezone horizontal width");
        text += "</div></div></div>";

        text += displayFirstColumn("Broadside (lb)");
        text += displaySecondBlock();
        text += displayColumn("cannonBroadside", "Cannons");
        text += displayColumn("carroBroadside", "Carronades");
        text += "</div></div></div>";

        text += displayFirstColumn("Chasers");
        text += displaySecondBlock();
        text += displayColumn("gunsFront", "Bow");
        text += displayColumn("gunsBack", "Stern");
        text += "</div></div></div>";

        text += displayFirstColumn("Speed");
        text += displaySecondBlock();
        text += displayColumn("maxSpeed", "Maximum");
        text += displayColumn("", "");
        text += displayColumn("acceleration", "Acceleration");
        text += displayColumn("deceleration", "Deceleration");
        text += displayColumn("maxTurningSpeed", "Turn speed");
        text += displayColumn("halfturnTime", "Rudder half time");
        text += "</div></div></div>";

        text += displayFirstColumn('Armour <span class="badge badge-white">Thickness</span>');
        text += displaySecondBlock();
        text += displayColumn("sideArmor", "Sides");
        text += displayColumn("structure", "Hull");
        text += displayColumn("frontArmor", "Bow");
        text += displayColumn("backArmor", "Stern");
        text += displayColumn("pump", "Pump");
        text += displayColumn("rudder", "Rudder");
        text += "</div></div></div>";

        text += displayFirstColumn('Masts <span class="badge badge-white">Thickness</span>');
        text += displaySecondBlock();
        text += displayColumn("sails", "Sails");
        text += displayColumn("mastBottomArmor", "Bottom");
        text += displayColumn("mastMiddleArmor", "Middle");
        text += displayColumn("mastTopArmor", "Top");
        text += "</div></div></div>";

        text += displayFirstColumn("Crew");
        text += displaySecondBlock();
        text += displayColumn("minCrew", "Minimum", 4);
        text += displayColumn("sailingCrew", "Sailing", 4);
        text += displayColumn("maxCrew", "Maximum", 4);
        text += "</div></div></div>";

        text += displayFirstColumn("Resistance");
        text += displaySecondBlock();
        text += displayColumn("fireResistance", "Fire", 3);
        text += displayColumn("leakResistance", "Leaks", 3);
        text += displayColumn("crewProtection", "Crew Protection", 6);
        text += "</div></div></div>";

        text += displayFirstColumn('Repairs needed <span class="badge badge-white">Set of 5</span>');
        text += displaySecondBlock();
        text += displayColumn("hullRepairsNeeded", "Hull", 4);
        text += displayColumn("rigRepairsNeeded", "Rig", 4);
        text += displayColumn("rumRepairsNeeded", "Rum", 4);
        text += "</div></div></div>";

        text += displayFirstColumn("Repair");
        text += displaySecondBlock();
        text += displayColumn("hullRepairAmount", "Hull %", 4);
        text += displayColumn("rigRepairAmount", "Rig %", 4);
        text += displayColumn("repairTime", "Time (sec)", 4);
        text += "</div></div></div>";

        text += displayFirstColumn("Hold");
        text += displaySecondBlock();
        text += displayColumn("maxWeight", "Tons");
        text += displayColumn("holdSize", "Cargo slots");
        text += "</div></div></div>";

        text += "</div>";
        return text;
    }

    get id() {
        return this._id;
    }

    get shipData() {
        return this._shipData;
    }

    get select() {
        return this._select;
    }

    get g() {
        return this._g;
    }
}

/**
 * Base ship for comparison (displayed on the left side)
 * @extends Ship
 */
class ShipBase extends Ship {
    /**
     * @param {number} id - Ship id
     * @param {Object} shipData - Ship data
     * @param {Object} shipCompareData - Ship data of the ship to be compared to
     */
    constructor(id, shipData, shipCompareData) {
        super(id, shipCompareData);

        this._shipData = shipData;
        this._shipCompareData = shipCompareData;

        this._setBackground();
        this._setBackgroundGradient();
        this._drawProfile();
        this._printText();
    }

    /**
     * Set coloroured Background
     * @returns {void}
     */
    _setBackground() {
        // Arc for text
        const speedArc = d3Arc()
            .outerRadius(d => this.shipCompareData.radiusScaleAbsolute(d) + 2)
            .innerRadius(d => this.shipCompareData.radiusScaleAbsolute(d) + 1)
            .startAngle(-Math.PI / 2)
            .endAngle(Math.PI / 2);

        // Add the paths for the text
        this.g
            .selectAll(".speed-textpath")
            .data(this._ticksSpeed)
            .join(enter =>
                enter
                    .append("path")
                    .attr("class", "speed-textpath")
                    .attr("d", speedArc)
                    .attr("id", (d, i) => `tick${i}`)
            );

        // And add the text
        this.g
            .selectAll(".speed-text")
            .data(this._ticksSpeed)
            .join(enter =>
                enter
                    .append("text")
                    .attr("class", "speed-text")
                    .append("textPath")
                    .attr("href", (d, i) => `#tick${i}`)
                    .text((d, i) => this._ticksSpeedLabels[i])
                    .attr("startOffset", "10%")
            );
    }

    /**
     * Set Background gradient
     * @returns {void}
     */
    _setBackgroundGradient() {
        // Extra scale since the color scale is interpolated
        const gradientScale = d3ScaleLinear()
            .domain([this.shipData.speed.min, this.shipData.speed.max])
            .range([0, this.shipCompareData.svgWidth]);

        // Calculate the variables for the gradient
        const numberStops = 30;
        const gradientDomain = gradientScale.domain();
        gradientDomain[2] = gradientDomain[1] - gradientDomain[0];
        const gradientPoint = [];
        for (let i = 0; i < numberStops; i += 1) {
            gradientPoint.push((i * gradientDomain[2]) / (numberStops - 1) + gradientDomain[0]);
        }

        // Create the gradient
        this.g
            .append("defs")
            .append("radialGradient")
            .attr("id", "gradient")
            .attr("cx", 0.5)
            .attr("cy", 0.25)
            .attr("r", 0.5)
            .selectAll("stop")
            .data(d3Range(numberStops))
            .join(enter =>
                enter
                    .append("stop")
                    .attr("offset", (d, i) => gradientScale(gradientPoint[i]) / this.shipCompareData.svgWidth)
                    .attr("stop-color", (d, i) => this.shipCompareData.colorScale(gradientPoint[i]))
            );
    }

    /**
     * Draw profile
     * @returns {void}
     */
    _drawProfile() {
        const pie = d3Pie()
            .sort(null)
            .value(1);

        const arcsBase = pie(this.shipData.speedDegrees);

        const curve = d3CurveCatmullRomClosed;
        const line = d3RadialLine()
            .angle((d, i) => i * segmentRadians)
            .radius(d => this.shipCompareData.radiusScaleAbsolute(d.data))
            .curve(curve);

        // Profile shape
        this.g
            .append("path")
            .attr("class", "base-profile")
            .attr("d", line(arcsBase));

        // Speed marker
        this.g
            .selectAll(".speed-markers")
            .data(arcsBase)
            .join(enter =>
                enter
                    .append("circle")
                    .attr("class", "speed-markers")
                    .attr("r", 5)
                    .attr(
                        "cy",
                        (d, i) => Math.cos(i * segmentRadians) * -this.shipCompareData.radiusScaleAbsolute(d.data)
                    )
                    .attr(
                        "cx",
                        (d, i) => Math.sin(i * segmentRadians) * this.shipCompareData.radiusScaleAbsolute(d.data)
                    )
                    .attr("fill", d => this.shipCompareData.colorScale(d.data))
                    .append("title")
                    .text(d => `${Math.round(d.data * 10) / 10} knots`)
            );
    }

    /**
     * Print text
     * @returns {void}
     */
    _printText() {
        const cannonsPerDeck = Ship.getCannonsPerDeck(this.shipData.deckClassLimit, this.shipData.gunsPerDeck);
        const hullRepairsNeeded = Math.round(
            (this.shipData.sides.armour * this.shipData.repairAmount.armour) / hullRepairsVolume
        );
        const rigRepairsNeeded = Math.round(
            (this.shipData.sails.armour * this.shipData.repairAmount.sails) / rigRepairsVolume
        );
        const rumRepairsNeeded = Math.round(this.shipData.crew.max * rumRepairsFactor);

        const ship = {
            shipRating: `${getOrdinal(this.shipData.class)} rate`,
            battleRating: this.shipData.battleRating,
            guns: this.shipData.guns,
            decks: `${this.shipData.decks} deck${this.shipData.decks > 1 ? "s" : ""}`,
            additionalRow: `${this.shipData.decks < 4 ? "<br>\u00A0" : ""}`,
            cannonsPerDeck,
            cannonBroadside: formatInt(this.shipData.broadside.cannons),
            carroBroadside: formatInt(this.shipData.broadside.carronades),
            gunsFront: this.shipData.gunsPerDeck[4],
            limitFront: this.shipData.deckClassLimit[4],
            gunsBack: this.shipData.gunsPerDeck[5],
            limitBack: this.shipData.deckClassLimit[5],
            firezoneHorizontalWidth: this.shipData.ship.firezoneHorizontalWidth,
            waterlineHeight: formatFloat(this.shipData.ship.waterlineHeight),
            maxSpeed: formatFloat(this.shipData.speed.max, 3),
            acceleration: formatFloat(this.shipData.ship.acceleration),
            deceleration: formatFloat(this.shipData.ship.deceleration),
            maxTurningSpeed: formatFloat(this.shipData.rudder.turnSpeed),
            halfturnTime: formatFloat(this.shipData.rudder.halfturnTime),
            sideArmor: `${formatInt(this.shipData.sides.armour)}\u00A0<span class="badge badge-white">${formatInt(
                this.shipData.sides.thickness
            )}</span>`,
            frontArmor: `${formatInt(this.shipData.bow.armour)}\u00A0<span class="badge badge-white">${formatInt(
                this.shipData.bow.thickness
            )}</span>`,
            pump: formatInt(this.shipData.pump.armour),
            sails: formatInt(this.shipData.sails.armour),
            structure: formatInt(this.shipData.structure.armour),
            backArmor: `${formatInt(this.shipData.stern.armour)}\u00A0<span class="badge badge-white">${formatInt(
                this.shipData.stern.thickness
            )}</span>`,
            rudder: `${formatInt(this.shipData.rudder.armour)}\u00A0<span class="badge badge-white">${formatInt(
                this.shipData.rudder.thickness
            )}</span>`,
            minCrew: formatInt(this.shipData.crew.min),
            maxCrew: formatInt(this.shipData.crew.max),
            sailingCrew: formatInt(this.shipData.crew.sailing),
            maxWeight: formatInt(this.shipData.maxWeight),
            holdSize: formatInt(this.shipData.holdSize),
            upgradeXP: formatInt(this.shipData.upgradeXP),
            sternRepair: `${formatInt(this.shipData.repairTime.stern)}`,
            bowRepair: `${formatInt(this.shipData.repairTime.bow)}`,
            hullRepairAmount: `${formatInt(
                (this.shipData.repairAmount.armour + this.shipData.repairAmount.armourPerk) * 100
            )}`,
            rigRepairAmount: `${formatInt(
                (this.shipData.repairAmount.sails + this.shipData.repairAmount.sailsPerk) * 100
            )}`,
            repairTime: `${formatInt(this.shipData.repairTime.sides)}`,
            hullRepairsNeeded: `${formatInt(hullRepairsNeeded)}\u00A0<span class="badge badge-white">${formatInt(
                hullRepairsNeeded * repairsSetSize
            )}</span>`,
            rigRepairsNeeded: `${formatInt(rigRepairsNeeded)}\u00A0<span class="badge badge-white">${formatInt(
                rigRepairsNeeded * repairsSetSize
            )}</span>`,
            rumRepairsNeeded: `${formatInt(rumRepairsNeeded)}\u00A0<span class="badge badge-white">${formatInt(
                rumRepairsNeeded * repairsSetSize
            )}</span>`,
            fireResistance: formatInt(this.shipData.resistance.fire),
            leakResistance: formatInt(this.shipData.resistance.leaks),
            crewProtection: formatInt(this.shipData.resistance.crew),
            mastBottomArmor: `${formatInt(
                this.shipData.mast.bottomArmour
            )}\u00A0<span class="badge badge-white">${formatInt(this.shipData.mast.bottomThickness)}</span>`,
            mastMiddleArmor: `${formatInt(
                this.shipData.mast.middleArmour
            )}\u00A0<span class="badge badge-white">${formatInt(this.shipData.mast.middleThickness)}</span>`,
            mastTopArmor: `${formatInt(this.shipData.mast.topArmour)}\u00A0<span class="badge badge-white">${formatInt(
                this.shipData.mast.topThickness
            )}</span>`
        };
        if (ship.gunsFront) {
            ship.gunsFront += `\u00A0${Ship.pd(ship.limitFront)}`;
        } else {
            ship.gunsFront = "\u2013";
        }

        if (ship.gunsBack) {
            ship.gunsBack += `\u00A0${Ship.pd(ship.limitBack)}`;
        } else {
            ship.gunsBack = "\u2013";
        }

        $(`${this.select}`)
            .find("div")
            .append(Ship.getText(ship));
    }

    get shipData() {
        return this._shipData;
    }

    get shipCompareData() {
        return this._shipCompareData;
    }
}

/**
 * ship comparison
 * @extends Ship
 */
class ShipComparison extends Ship {
    /**
     * @param {number} compareId - Ship id
     * @param {Object} shipBaseData - Base ship data
     * @param {Object} shipCompareData - Ship data of the ship to be compared to
     * @param {Class} shipCompare - Class instance of the ship to be compared to
     */
    constructor(compareId, shipBaseData, shipCompareData, shipCompare) {
        super(compareId, shipCompare);

        this._shipBaseData = shipBaseData;
        this._shipCompareData = shipCompareData;
        this._shipCompare = shipCompare;

        this._drawDifferenceProfile();
        this._injectTextComparison();
    }

    /**
     * Draw difference profile
     * @returns {void}
     */
    _drawDifferenceProfile() {
        const pie = d3Pie()
            .sort(null)
            .value(1);
        const arcsComp = pie(this.shipCompareData.speedDegrees);
        const arcsBase = pie(this.shipBaseData.speedDegrees);
        const curve = d3CurveCatmullRomClosed;
        const line = d3RadialLine()
            .angle((d, i) => i * segmentRadians)
            .radius(d => this.shipCompare.radiusScaleAbsolute(d.data))
            .curve(curve);
        const speedDiff = this.shipCompareData.speedDegrees.map((speedShipCompare, i) =>
            roundToThousands(speedShipCompare - this.shipBaseData.speedDegrees[i])
        );
        const min = this._shipCompare._minSpeed;
        const max = this._shipCompare._maxSpeed;
        const colourScale = d3ScaleLinear()
            .domain([min, -1, -0.1, 0, 0.1, 1, max])
            .range([colourRedDark, colourRed, colourRedLight, "#fff", colourGreenLight, colourGreen, colourGreenDark])
            .interpolate(d3InterpolateHcl);

        // Base profile shape
        this.g
            .append("path")
            .attr("class", "base-profile")
            .attr("d", line(arcsBase));

        // Comp profile lines
        this.g
            .append("path")
            .attr("class", "comp-profile")
            .attr("d", line(arcsComp));

        this.g
            .selectAll(".speed-markers")
            .data(arcsComp)
            .join(enter =>
                enter
                    .append("circle")
                    .attr("class", "speed-markers")
                    .attr("r", 5)
                    .attr("cy", (d, i) => Math.cos(i * segmentRadians) * -this.shipCompare.radiusScaleAbsolute(d.data))
                    .attr("cx", (d, i) => Math.sin(i * segmentRadians) * this.shipCompare.radiusScaleAbsolute(d.data))
                    .attr("fill", (d, i) => colourScale(speedDiff[i]))
                    .append("title")
                    .text(d => `${Math.round(d.data * 10) / 10} knots`)
            );
    }

    /**
     * Inject text comparison
     * @returns {void}
     */
    _injectTextComparison() {
        /**
         * HTML formatted difference
         * @param {number} a - First value
         * @param {number} b - Second value
         * @param {number} decimals - Number of decimals (default 0)
         * @param {boolean} isPercentage - True if be to be formatted as percentage
         * @returns {string} HTML formatted string
         */
        function getDiff(a, b, decimals = 0, isPercentage = false) {
            let diff = parseFloat((a - b).toFixed(decimals));

            if (isPercentage) {
                diff *= 100;
            }

            if (diff < 0) {
                return `<span class="badge badge-danger">${formatFloat(Math.abs(diff))}</span>`;
            }

            if (diff > 0) {
                return `<span class="badge badge-success">${formatFloat(diff)}</span>`;
            }

            return "";
        }

        console.log(this.shipBaseData.repairAmount, this.shipCompareData.repairAmount);
        const hullRepairsNeededBase = Math.round(
            (this.shipBaseData.sides.armour * this.shipBaseData.repairAmount.armour) / hullRepairsVolume
        );
        const rigRepairsNeededBase = Math.round(
            (this.shipBaseData.sails.armour * this.shipBaseData.repairAmount.sails) / rigRepairsVolume
        );
        const rumRepairsNeededBase = Math.round(this.shipBaseData.crew.max * rumRepairsFactor);
        const hullRepairsNeededCompare = Math.round(
            (this.shipCompareData.sides.armour * this.shipCompareData.repairAmount.armour) / hullRepairsVolume
        );
        const rigRepairsNeededCompare = Math.round(
            (this.shipCompareData.sails.armour * this.shipCompareData.repairAmount.sails) / rigRepairsVolume
        );
        const rumRepairsNeededCompare = Math.round(this.shipCompareData.crew.max * rumRepairsFactor);

        const ship = {
            shipRating: `${getOrdinal(this.shipCompareData.class)} rate`,
            battleRating: `${this.shipCompareData.battleRating}\u00A0${getDiff(
                this.shipCompareData.battleRating,
                this.shipBaseData.battleRating
            )}`,
            guns: `${this.shipCompareData.guns}\u00A0${getDiff(this.shipCompareData.guns, this.shipBaseData.guns)}`,
            decks: `${this.shipCompareData.decks} deck${this.shipCompareData.decks > 1 ? "s" : ""}\u00A0${getDiff(
                this.shipCompareData.decks,
                this.shipBaseData.decks
            )}`,
            additionalRow: `${this.shipCompareData.decks < 4 ? "<br>\u00A0" : ""}`,
            cannonsPerDeck: Ship.getCannonsPerDeck(
                this.shipCompareData.deckClassLimit,
                this.shipCompareData.gunsPerDeck
            ),
            cannonBroadside: `${this.shipCompareData.broadside.cannons}\u00A0${getDiff(
                this.shipCompareData.broadside.cannons,
                this.shipBaseData.broadside.cannons
            )}`,
            carroBroadside: `${this.shipCompareData.broadside.carronades}\u00A0${getDiff(
                this.shipCompareData.broadside.carronades,
                this.shipBaseData.broadside.carronades
            )}`,
            gunsFront: this.shipCompareData.gunsPerDeck[4],
            limitFront: this.shipCompareData.deckClassLimit[4],
            gunsBack: this.shipCompareData.gunsPerDeck[5],
            limitBack: this.shipCompareData.deckClassLimit[5],
            minSpeed: `${formatFloat(this.shipCompareData.speed.min)}\u00A0${getDiff(
                this.shipCompareData.speed.min,
                this.shipBaseData.speed.min,
                2
            )}`,
            maxSpeed: `${formatFloat(this.shipCompareData.speed.max, 3)}\u00A0${getDiff(
                this.shipCompareData.speed.max,
                this.shipBaseData.speed.max,
                2
            )}`,
            maxTurningSpeed: `${formatFloat(this.shipCompareData.rudder.turnSpeed)}\u00A0${getDiff(
                this.shipCompareData.rudder.turnSpeed,
                this.shipBaseData.rudder.turnSpeed,
                2
            )}`,
            firezoneHorizontalWidth: `${this.shipCompareData.ship.firezoneHorizontalWidth}\u00A0${getDiff(
                this.shipCompareData.ship.firezoneHorizontalWidth,
                this.shipBaseData.ship.firezoneHorizontalWidth
            )}`,
            waterlineHeight: `${formatFloat(this.shipCompareData.ship.waterlineHeight)}\u00A0${getDiff(
                this.shipCompareData.ship.waterlineHeight,
                this.shipBaseData.ship.waterlineHeight,
                2
            )}`,
            acceleration: `${formatFloat(this.shipCompareData.ship.acceleration)}\u00A0${getDiff(
                this.shipCompareData.ship.acceleration,
                this.shipBaseData.ship.acceleration,
                2
            )}`,
            deceleration: `${formatFloat(this.shipCompareData.ship.deceleration)}\u00A0${getDiff(
                this.shipCompareData.ship.deceleration,
                this.shipBaseData.ship.deceleration,
                2
            )}`,
            halfturnTime: `${formatFloat(this.shipCompareData.rudder.halfturnTime)}\u00A0${getDiff(
                this.shipCompareData.rudder.halfturnTime,
                this.shipBaseData.rudder.halfturnTime
            )}`,
            sideArmor: `${formatInt(this.shipCompareData.sides.armour)}\u00A0${getDiff(
                this.shipCompareData.sides.armour,
                this.shipBaseData.sides.armour
            )} <span class="badge badge-white">${formatInt(this.shipCompareData.sides.thickness)}</span>${getDiff(
                this.shipCompareData.sides.thickness,
                this.shipBaseData.sides.thickness
            )}`,
            frontArmor: `${formatInt(this.shipCompareData.bow.armour)}\u00A0${getDiff(
                this.shipCompareData.bow.armour,
                this.shipBaseData.bow.armour
            )} <span class="badge badge-white">${formatInt(this.shipCompareData.bow.thickness)}</span>${getDiff(
                this.shipCompareData.bow.thickness,
                this.shipBaseData.bow.thickness
            )}`,
            backArmor: `${formatInt(this.shipCompareData.stern.armour)}\u00A0${getDiff(
                this.shipCompareData.stern.armour,
                this.shipBaseData.stern.armour
            )} <span class="badge badge-white">${formatInt(this.shipCompareData.stern.thickness)}</span>${getDiff(
                this.shipCompareData.stern.thickness,
                this.shipBaseData.stern.thickness
            )}`,
            pump: `${formatInt(this.shipCompareData.pump.armour)}\u00A0${getDiff(
                this.shipCompareData.pump.armour,
                this.shipBaseData.pump.armour
            )}`,
            sails: `${formatInt(this.shipCompareData.sails.armour)}\u00A0${getDiff(
                this.shipCompareData.sails.armour,
                this.shipBaseData.sails.armour
            )}`,
            structure: `${formatInt(this.shipCompareData.structure.armour)}\u00A0${getDiff(
                this.shipCompareData.structure.armour,
                this.shipBaseData.structure.armour
            )}`,
            rudder: `${formatInt(this.shipCompareData.rudder.armour)}\u00A0${getDiff(
                this.shipCompareData.rudder.armour,
                this.shipBaseData.rudder.armour
            )} <span class="badge badge-white">${formatInt(this.shipCompareData.rudder.thickness)}</span>${getDiff(
                this.shipCompareData.rudder.thickness,
                this.shipBaseData.rudder.thickness
            )}`,

            minCrew: `${formatInt(this.shipCompareData.crew.min)}\u00A0${getDiff(
                this.shipCompareData.crew.min,
                this.shipBaseData.crew.min
            )}`,
            maxCrew: `${formatInt(this.shipCompareData.crew.max)}\u00A0${getDiff(
                this.shipCompareData.crew.max,
                this.shipBaseData.crew.max
            )}`,
            sailingCrew: `${formatInt(this.shipCompareData.crew.sailing)}\u00A0${getDiff(
                this.shipCompareData.crew.sailing,
                this.shipBaseData.crew.sailing
            )}`,
            maxWeight: `${formatInt(this.shipCompareData.maxWeight)}\u00A0${getDiff(
                this.shipCompareData.maxWeight,
                this.shipBaseData.maxWeight
            )}`,
            holdSize: `${formatInt(this.shipCompareData.holdSize)}\u00A0${getDiff(
                this.shipCompareData.holdSize,
                this.shipBaseData.holdSize
            )}`,
            upgradeXP: `${formatInt(this.shipCompareData.upgradeXP)}\u00A0${getDiff(
                this.shipCompareData.upgradeXP,
                this.shipBaseData.upgradeXP
            )}`,
            hullRepairAmount: `${formatInt(
                (this.shipCompareData.repairAmount.armour + this.shipCompareData.repairAmount.armourPerk) * 100
            )}\u00A0${getDiff(
                this.shipCompareData.repairAmount.armour + this.shipCompareData.repairAmount.armourPerk,
                this.shipBaseData.repairAmount.armour + this.shipBaseData.repairAmount.armourPerk,
                3,
                true
            )}`,
            rigRepairAmount: `${formatInt(
                (this.shipCompareData.repairAmount.sails + this.shipCompareData.repairAmount.sailsPerk) * 100
            )}\u00A0${getDiff(
                this.shipCompareData.repairAmount.sails + this.shipCompareData.repairAmount.sailsPerk,
                this.shipBaseData.repairAmount.sails + this.shipBaseData.repairAmount.sailsPerk,
                3,
                true
            )}`,
            repairTime: `${formatInt(this.shipCompareData.repairTime.sides)}\u00A0${getDiff(
                this.shipBaseData.repairTime.sides,
                this.shipCompareData.repairTime.sides
            )}`,
            hullRepairsNeeded: `${formatInt(hullRepairsNeededCompare)}\u00A0${getDiff(
                hullRepairsNeededCompare,
                hullRepairsNeededBase
            )} <span class="badge badge-white">${formatInt(hullRepairsNeededCompare * repairsSetSize)}</span>`,
            rigRepairsNeeded: `${formatInt(rigRepairsNeededCompare)}\u00A0${getDiff(
                rigRepairsNeededCompare,
                rigRepairsNeededBase
            )} <span class="badge badge-white">${formatInt(rigRepairsNeededCompare * repairsSetSize)}</span>`,
            rumRepairsNeeded: `${formatInt(rumRepairsNeededCompare)}\u00A0${getDiff(
                rumRepairsNeededCompare,
                rumRepairsNeededBase
            )} <span class="badge badge-white">${formatInt(rumRepairsNeededCompare * repairsSetSize)}</span>`,
            fireResistance: `${formatInt(this.shipCompareData.resistance.fire)}\u00A0${getDiff(
                this.shipCompareData.resistance.fire,
                this.shipBaseData.resistance.fire
            )}`,
            leakResistance: `${formatInt(this.shipCompareData.resistance.leaks)}\u00A0${getDiff(
                this.shipCompareData.resistance.leaks,
                this.shipBaseData.resistance.leaks
            )}`,
            crewProtection: `${formatInt(this.shipCompareData.resistance.crew)}\u00A0${getDiff(
                this.shipCompareData.resistance.crew,
                this.shipBaseData.resistance.crew
            )}`,
            mastBottomArmor: `${formatInt(this.shipCompareData.mast.bottomArmour)}\u00A0${getDiff(
                this.shipCompareData.mast.bottomArmour,
                this.shipBaseData.mast.bottomArmour
            )} <span class="badge badge-white">${formatInt(this.shipCompareData.mast.bottomThickness)}</span>${getDiff(
                this.shipCompareData.mast.bottomThickness,
                this.shipBaseData.mast.bottomThickness
            )}`,
            mastMiddleArmor: `${formatInt(this.shipCompareData.mast.middleArmour)}\u00A0${getDiff(
                this.shipCompareData.mast.middleArmour,
                this.shipBaseData.mast.middleArmour
            )} <span class="badge badge-white">${formatInt(this.shipCompareData.mast.middleThickness)}</span>${getDiff(
                this.shipCompareData.mast.middleThickness,
                this.shipBaseData.mast.middleThickness
            )}`,
            mastTopArmor: `${formatInt(this.shipCompareData.mast.topArmour)}\u00A0${getDiff(
                this.shipCompareData.mast.topArmour,
                this.shipBaseData.mast.topArmour
            )} <span class="badge badge-white">${formatInt(this.shipCompareData.mast.topThickness)}</span>${getDiff(
                this.shipCompareData.mast.topThickness,
                this.shipBaseData.mast.topThickness
            )}`
        };

        if (ship.gunsFront) {
            ship.gunsFront += `\u00A0${Ship.pd(ship.limitFront)}`;
        } else {
            ship.gunsFront = "\u2013";
        }

        if (ship.gunsBack) {
            ship.gunsBack += `\u00A0${Ship.pd(ship.limitBack)}`;
        } else {
            ship.gunsBack = "\u2013";
        }

        $(`${this.select}`)
            .find("div")
            .append(Ship.getText(ship));
    }

    get shipBaseData() {
        return this._shipBaseData;
    }

    get shipCompareData() {
        return this._shipCompareData;
    }

    get shipCompare() {
        return this._shipCompare;
    }
}

/**
 * Ship compare
 */
export default class CompareShips {
    /**
     * @param {Object} shipData - Ship data
     * @param {Object} woodData - Wood data
     * @param {Object} upgradeData - Module data
     * @param {string} id - Base id (default "ship-compare")
     */
    constructor({ shipData, woodData, moduleData, id = "ship-compare" }) {
        this._shipData = shipData;
        this._moduleDataDefault = moduleData;
        this._baseId = id;

        this._baseName = "Compare ships";
        this._buttonId = `button-${this._baseId}`;
        this._modalId = `modal-${this._baseId}`;
        this._moduleId = `${this._baseId}-module`;
        this._copyButtonId = `button-copy-${this._baseId}`;

        this._shipIds = [];
        this._selectedUpgradeIdsPerType = [];
        this._selectedUpgradeIdsList = [];
        this._selectShip$ = {};
        this._selectWood$ = {};
        this._selectModule$ = {};
        this._modal$ = null;

        if (this._baseId === "ship-compare") {
            this._columnsCompare = ["C1", "C2"];
        } else {
            this._columnsCompare = [];
        }

        this._columns = this._columnsCompare.slice();
        this._columns.unshift("Base");

        this._selectedShips = { Base: {}, C1: {}, C2: {} };

        this._woodChanges = new Map([
            ["Acceleration", ["ship.acceleration"]],
            ["Armor thickness", ["sides.thickness", "bow.thickness", "stern.thickness"]],
            ["Armour strength", ["bow.armour", "sides.armour", "stern.armour"]],
            ["Crew protection", ["resistance.crew"]],
            ["Crew", ["crew.max"]],
            ["Fire resistance", ["resistance.fire"]],
            ["Hull strength", ["structure.armour"]],
            ["Leak resistance", ["resistance.leaks"]],
            ["Mast thickness", ["mast.bottomThickness", "mast.middleThickness", "mast.topThickness"]],
            ["Rudder speed", ["rudder.halfturnTime"]],
            ["Ship speed", ["speed.max"]],
            ["Turn speed", ["rudder.turnSpeed"]]
        ]);

        this._moduleChanges = new Map([
            // ["Sail damage", [  ]],
            // ["Sail health", [  ]],
            ["Acceleration", ["ship.acceleration"]],
            ["Armor thickness", ["sides.thickness", "bow.thickness", "stern.thickness"]],
            ["Armour repair amount (perk)", ["repairAmount.armourPerk"]],
            ["Armour repair amount", ["repairAmount.armour"]],
            ["Armour strength", ["bow.armour", "sides.armour", "stern.armour"]],
            ["Back armour thickness", ["stern.thickness"]],
            ["Crew protection", ["resistance.crew"]],
            ["Crew", ["crew.max"]],
            ["Fire resistance", ["resistance.fire"]],
            ["Front armour thickness", ["bow.thickness"]],
            ["Hold weight", ["maxWeight"]],
            ["Hull strength", ["structure.armour"]],
            ["Leak resistance", ["resistance.leaks"]],
            ["Mast health", ["mast.bottomArmour", "mast.middleArmour", "mast.topArmour"]],
            ["Mast thickness", ["mast.bottomThickness", "mast.middleThickness", "mast.topThickness"]],
            ["Rudder health", ["rudder.armour"]],
            ["Rudder repair time", ["repairTime.rudder"]],
            ["Rudder speed", ["rudder.halfturnTime"]],
            ["Sail repair amount (perk)", ["repairAmount.sailsPerk"]],
            ["Sail repair amount", ["repairAmount.sails"]],
            ["Sail repair time", ["repairTime.sails"]],
            ["Sailing crew", ["crew.sailing"]],
            ["Ship speed", ["speed.max"]],
            ["Side armour repair time", ["repairTime.sides"]],
            ["Speed decrease", ["ship.deceleration"]],
            ["Turn speed", ["rudder.turnSpeed"]],
            ["Water pump health", ["pump.armour"]],
            ["Water repair time", ["repairTime.pump"]]
        ]);

        this._moduleCaps = new Map([
            [
                "Armor thickness",
                {
                    properties: ["sides.thickness", "bow.thickness", "stern.thickness"],
                    cap: { amount: 0.3, isPercentage: true }
                }
            ],
            [
                "Armour strength",
                { properties: ["bow.armour", "sides.armour", "stern.armour"], cap: { amount: 0.3, isPercentage: true } }
            ],
            ["Back armour thickness", { properties: ["stern.thickness"], cap: { amount: 0.3, isPercentage: true } }],
            ["Front armour thickness", { properties: ["bow.thickness"], cap: { amount: 0.3, isPercentage: true } }],
            [
                "Mast health",
                {
                    properties: ["mast.bottomArmour", "mast.middleArmour", "mast.topArmour"],
                    cap: { amount: 0.3, isPercentage: true }
                }
            ],
            [
                "Mast thickness",
                {
                    properties: ["mast.bottomThickness", "mast.middleThickness", "mast.topThickness"],
                    cap: { amount: 0.3, isPercentage: true }
                }
            ],
            ["Ship speed", { properties: ["speed.max"], cap: { amount: 15.5, isPercentage: false } }],
            ["Turn speed", { properties: ["rudder.turnSpeed"], cap: { amount: 0.25, isPercentage: true } }]
        ]);

        const theoreticalMinSpeed = d3Min(this._shipData, ship => ship.speed.min) * 1.2;
        const theoreticalMaxSpeed = this._moduleCaps.get("Ship speed").cap.amount;
        this._minSpeed = theoreticalMinSpeed;
        this._maxSpeed = theoreticalMaxSpeed;
        this._colorScale = d3ScaleLinear()
            .domain([this._minSpeed, 0, 8, 12, this._maxSpeed])
            .range([colourRed, "#fff", colourGreenLight, colourGreen, colourGreenDark])
            .interpolate(d3InterpolateHcl);

        if (this._baseId === "ship-journey") {
            this._woodId = "wood-journey";
        } else {
            this._woodId = "wood-ship";
        }

        this._woodCompare = new CompareWoods(woodData, this._woodId);

        if (this._baseId === "ship-journey") {
            this._initData();
            this._initSelects();
        } else {
            this._setupListener();
        }
    }

    /**
     * Setup menu item listener
     * @returns {void}
     */
    _setupListener() {
        $(`#${this._buttonId}`).on("click", event => {
            registerEvent("Tools", this._baseName);
            event.stopPropagation();
            this._shipCompareSelected();
        });
    }

    /**
     * Set graphics parameter
     * @returns {void}
     */
    _setGraphicsParameters() {
        this.svgWidth = parseInt($(`#${this._modalId} .column-base`).width(), 10);
        // noinspection JSSuspiciousNameCombination
        this.svgHeight = this.svgWidth;
        this.outerRadius = Math.floor(Math.min(this.svgWidth, this.svgHeight) / 2);
        this.innerRadius = Math.floor(this.outerRadius * 0.3);
        this.radiusScaleAbsolute = d3ScaleLinear()
            .domain([this.minSpeed, 0, this.maxSpeed])
            .range([10, this.innerRadius, this.outerRadius]);
    }

    /**
     * Action when selected
     * @returns {void}
     */
    _shipCompareSelected() {
        // If the modal has no content yet, insert it
        if (!this._modal$) {
            this._initModal();
            this._modal$ = $(`#${this._modalId}`);

            // Copy data to clipboard (ctrl-c key event)
            this._modal$.on("keydown", event => {
                if (event.code === "KeyC" && event.ctrlKey) {
                    this._copyDataClicked(event);
                }
            });
            // Copy data to clipboard (click event)
            document.getElementById(this._copyButtonId).addEventListener("click", event => {
                this._copyDataClicked(event);
            });
        }

        // Show modal
        this._modal$.modal("show");
        this._setGraphicsParameters();
    }

    _getShipAndWoodIds() {
        const data = [];

        this._columns.forEach(columnId => {
            if (this._shipIds[columnId] !== undefined) {
                data.push(this._shipIds[columnId]);

                ["frame", "trim"].forEach(type => {
                    data.push(Number(this._selectWood$[columnId][type].val()));
                });
            }
        });

        return data;
    }

    _copyDataClicked(event) {
        registerEvent("Menu", "Copy ship compare");
        event.preventDefault();

        const ShipAndWoodIds = this._getShipAndWoodIds();

        if (ShipAndWoodIds.length) {
            const ShipCompareUrl = new URL(window.location);

            // Add app version
            ShipCompareUrl.searchParams.set("v", encodeURIComponent(appVersion));
            // Add selected ships and woods, triple (shipId, frameId, trimId) per column, flat array
            ShipCompareUrl.searchParams.set("cmp", hashids.encode(ShipAndWoodIds));

            // Add selected modules, new searchParam per module
            this._columns.forEach((columnId, columnIndex) => {
                if (this._selectedUpgradeIdsPerType[columnId]) {
                    [...this._moduleTypes].forEach((type, typeIndex) => {
                        const moduleIds = this._selectedUpgradeIdsPerType[columnId][type];

                        if (moduleIds && moduleIds.length) {
                            const param = `${columnIndex}${typeIndex}`;

                            ShipCompareUrl.searchParams.set(param, hashids.encode(moduleIds));
                        }
                    });
                }
            });

            copyToClipboard(ShipCompareUrl.href);
        }
    }

    /**
     * Setup ship data (group by class)
     * @returns {void}
     */
    _setupShipData() {
        this.shipSelectData = d3Nest()
            .key(ship => ship.class)
            .sortKeys(d3Ascending)
            .entries(
                this._shipData
                    .map(ship => ({
                        id: ship.id,
                        name: ship.name,
                        class: ship.class,
                        battleRating: ship.battleRating,
                        guns: ship.guns
                    }))
                    .sort(sortBy(["name"]))
            );
    }

    /**
     * Setup module data
     * @returns {void}
     */
    _setupModuleData() {
        // Get all modules where change modifier (moduleChanges) exists
        this._moduleProperties = new Map(
            this._moduleDataDefault
                .map(type =>
                    type[1]
                        .filter(module =>
                            module.properties.some(property => {
                                return this._moduleChanges.has(property.modifier);
                            })
                        )
                        .map(module => [module.id, module])
                )
                .flat()
        );

        // Get types from moduleProperties list
        this._moduleTypes = new Set(
            [...this._moduleProperties].map(module => module[1].type.replace(/\s–\s[a-zA-Z/\s]+/, ""))
        );
        // console.log(this._moduleProperties, this._moduleTypes);
    }

    /**
     * Inject modal
     * @returns {void}
     */
    _injectModal() {
        insertBaseModal(this._modalId, this._baseName);

        const row = d3Select(`#${this._modalId} .modal-body`)
            .append("div")
            .attr("class", "container-fluid")
            .append("div")
            .attr("class", "row");

        this._columns.forEach(columnId => {
            const div = row
                .append("div")
                .attr("class", `col-md-4 ml-auto pt-2 ${columnId === "Base" ? "column-base" : "column-comp"}`);

            const shipSelectId = this._getShipSelectId(columnId);
            div.append("label")
                .append("select")
                .attr("name", shipSelectId)
                .attr("id", shipSelectId)
                .attr("class", "selectpicker");

            ["frame", "trim"].forEach(type => {
                const woodId = this._getWoodSelectId(type, columnId);
                div.append("label")
                    .append("select")
                    .attr("name", woodId)
                    .attr("id", woodId)
                    .attr("class", "selectpicker");
            });

            this._moduleTypes.forEach(type => {
                const moduleId = this._getModuleSelectId(type, columnId);
                div.append("label")
                    .append("select")
                    .attr("name", moduleId)
                    .attr("id", moduleId)
                    .property("multiple", true)
                    .attr("class", "selectpicker");
            });

            div.append("div")
                .attr("id", `${this._baseId}-${columnId}`)
                .attr("class", `${columnId === "Base" ? "ship-base" : "ship-compare"}`);
        });

        const footer = d3Select(`#${this._modalId} .modal-footer`);
        footer
            .insert("button", "button")
            .classed("btn btn-outline-secondary", true)
            .attr("id", this._copyButtonId)
            .attr("title", "Copy to clipboard (ctrl-c)")
            .attr("type", "button")
            .append("i")
            .classed("far fa-copy", true);
    }

    _initData() {
        this._setupShipData();
        this._setupModuleData();
        this.woodCompare._setupData();
    }

    _initSelects() {
        this._columns.forEach(columnId => {
            this._selectWood$[columnId] = {};
            this._setupShipSelect(columnId);
            ["frame", "trim"].forEach(type => {
                this._selectWood$[columnId][type] = $(`#${this._getWoodSelectId(type, columnId)}`);
                this.woodCompare._setupWoodSelects(columnId, type, this._selectWood$[columnId][type]);
            });
            this._setupSelectListener(columnId);
        });
    }

    /**
     * Init modal
     * @returns {void}
     */
    _initModal() {
        this._initData();
        this._injectModal();
        this._initSelects();
    }

    /**
     * Get select options
     * @returns {string} HTML formatted option
     */
    _getShipOptions() {
        return this.shipSelectData
            .map(
                key =>
                    `<optgroup label="${getOrdinal(key.key, false)} rate">${key.values
                        .map(
                            ship =>
                                `<option data-subtext="${ship.battleRating}" value="${ship.id}">${ship.name} (${
                                    ship.guns
                                })`
                        )
                        .join("</option>")}`
            )
            .join("</optgroup>");
    }

    /**
     * Setup ship select
     * @param {string} columnId - Column id
     * @returns {void}
     */
    _setupShipSelect(columnId) {
        this._selectShip$[columnId] = $(`#${this._getShipSelectId(columnId)}`);
        const options = this._getShipOptions();

        this._selectShip$[columnId].append(options);
        if (columnId !== "Base") {
            this._selectShip$[columnId].attr("disabled", "disabled");
        }
    }

    /**
     * Get select options
     * @param {string} moduleType - Module type
     * @param {number} shipClass - Ship class
     * @returns {string} HTML formatted option
     */
    _getUpgradesOptions(moduleType, shipClass) {
        const getModuleLevel = rate => (rate <= 3 ? "L" : rate <= 5 ? "M" : "S");

        // Nest module data by sub type (e.g. "Gunnery")
        const modules = d3Nest()
            .key(module => module[1].type.replace(/[a-zA-Z\s]+\s–\s/, ""))
            .sortKeys(d3Ascending)
            .entries(
                [...this._moduleProperties].filter(
                    module =>
                        module[1].type.replace(/\s–\s[a-zA-Z/\s]+/, "") === moduleType &&
                        (module[1].moduleLevel === "U" || module[1].moduleLevel === getModuleLevel(shipClass))
                )
            );

        let options = "";
        if (modules.length > 1) {
            // Get options with sub types as optgroups
            options = modules
                .map(
                    group =>
                        `<optgroup label="${group.key}" data-max-options="${
                            moduleType.startsWith("Ship trim") ? 1 : 5
                        }">${group.values
                            .map(module => `<option value="${module[0]}">${module[1].name}`)
                            .join("</option>")}`
                )
                .join("</optgroup>");
        } else {
            // Get options without optgroups
            options = modules.map(
                group =>
                    `${group.values.map(module => `<option value="${module[0]}">${module[1].name}`).join("</option>")}`
            );
        }

        return options;
    }

    _fillModuleSelect(columnId, type) {
        const getShipClass = () => this._shipData.find(ship => ship.id === this._shipIds[columnId]).class;

        const options = this._getUpgradesOptions(type, getShipClass());

        this._selectModule$[columnId][type].find("option").remove();
        this._selectModule$[columnId][type].append(options);
    }

    _resetModuleSelects(columnId) {
        this._moduleTypes.forEach(type => {
            this._fillModuleSelect(columnId, type);
            this._selectModule$[columnId][type].selectpicker("refresh");
        });
    }

    /**
     * Setup upgrades select
     * @param {string} columnId - Column id
     * @returns {void}
     */
    _setupModulesSelect(columnId) {
        if (!this._selectModule$[columnId]) {
            this._selectModule$[columnId] = {};

            this._moduleTypes.forEach(type => {
                this._selectModule$[columnId][type] = $(`#${this._getModuleSelectId(type, columnId)}`);
                this._selectModule$[columnId][type]
                    .on("changed.bs.select", () => {
                        this._modulesSelected(columnId);
                        this._refreshShips(columnId);
                    })
                    .on("show.bs.select", () => {
                        // Remove 'select all' button
                        this._selectModule$[columnId][type]
                            .parent()
                            .find("button.bs-select-all")
                            .remove();
                    })
                    .selectpicker({
                        actionsBox: true,
                        countSelectedText(amount) {
                            return `${amount} ${type.toLowerCase()}s selected`;
                        },
                        deselectAllText: "Clear",
                        maxOptions: type === "Ship trim" ? 1 : 5,
                        selectedTextFormat: "count > 1",
                        title: `${type}`,
                        width: "150px"
                    });
            });
        }

<<<<<<< HEAD
            this._selectModule$[columnId][type].append(options);
            this._selectModule$[columnId][type]
                .on("changed.bs.select", () => {
                    this._modulesSelected(columnId);
                    this._refreshShips(columnId);
                })
                .on("show.bs.select", () => {
                    // Remove 'select all' button
                    this._selectModule$[columnId][type]
                        .parent()
                        .find("button.bs-select-all")
                        .remove();
                })
                .selectpicker({
                    actionsBox: true,
                    countSelectedText(amount) {
                        return `${amount} ${type.toLowerCase()}s selected`;
                    },
                    deselectAllText: "Clear",
                    maxOptions: !type.startsWith("Ship trim") && options.length > 1 ? 5 : 6,
                    selectedTextFormat: "count > 1",
                    title: `${type}`,
                    width: "150px"
                });
        });
=======
        this._resetModuleSelects(columnId);
>>>>>>> 219c6f6e
    }

    /**
     * Get ship data for ship with id <id>
     * @param {string} columnId - Column id
     * @returns {Object} Ship data
     */
    _getShipData(columnId) {
        const shipDataDefault = this._shipData.find(ship => ship.id === this._shipIds[columnId]);
        let shipDataUpdated = shipDataDefault;

        shipDataUpdated.repairAmount = {};
        shipDataUpdated.repairAmount.armour = hullRepairsPercent;
        shipDataUpdated.repairAmount.armourPerk = 0;
        shipDataUpdated.repairAmount.sails = rigRepairsPercent;
        shipDataUpdated.repairAmount.sailsPerk = 0;

        shipDataUpdated.repairTime.sides = repairTime;
        shipDataUpdated.repairTime.default = repairTime;

        shipDataUpdated = this._addWoodData(shipDataDefault, columnId);
        shipDataUpdated = this._addModulesData(shipDataDefault, shipDataUpdated, columnId);

        return shipDataUpdated;
    }

    /**
     * Add to ship data changes based on selected woods
     * @param {*} shipData - Ship id
     * @param {*} compareId - Column id
     * @returns {Object} - Updated ship data
     */
    _addWoodData(shipData, compareId) {
        const data = JSON.parse(JSON.stringify(shipData));

        data.resistance = {};
        data.resistance.fire = 0;
        data.resistance.leaks = 0;
        data.resistance.crew = 0;

        if (typeof this.woodCompare._instances[compareId] !== "undefined") {
            let dataLink = "_woodData";
            if (compareId !== "Base") {
                dataLink = "_compareData";
            }

            const modifierAmount = new Map();
            // Add modifier amount for both frame and trim
            ["frame", "trim"].forEach(type => {
                this.woodCompare._instances[compareId][dataLink][type].properties.forEach(property => {
                    if (this._woodChanges.has(property.modifier)) {
                        let absolute = property.isPercentage ? 0 : property.amount;
                        let percentage = property.isPercentage ? property.amount : 0;

                        // If modifier has been in the Map add the amount
                        if (modifierAmount.has(property.modifier)) {
                            absolute += modifierAmount.get(property.modifier).absolute;
                            percentage += modifierAmount.get(property.modifier).percentage;
                        }

                        modifierAmount.set(property.modifier, {
                            absolute,
                            percentage
                        });
                    }
                });
            });
            modifierAmount.forEach((value, key) => {
                this._woodChanges.get(key).forEach(modifier => {
                    const index = modifier.split(".");
                    const { absolute } = modifierAmount.get(key);
                    let factor = 1;
                    if (modifierAmount.get(key).percentage) {
                        factor = 1 + modifierAmount.get(key).percentage / 100;
                    }

                    if (index.length > 1) {
                        if (data[index[0]][index[1]]) {
                            data[index[0]][index[1]] *= factor;
                            data[index[0]][index[1]] += absolute;
                        } else {
                            data[index[0]][index[1]] = absolute;
                        }
                    } else if (data[index[0]]) {
                        data[index[0]] *= factor;
                        data[index[0]] += absolute;
                    } else {
                        data[index[0]] = absolute;
                    }
                });
            });

            data.speedDegrees = data.speedDegrees.map(speed => {
                const factor = 1 + modifierAmount.get("Ship speed").percentage / 100;
                return Math.max(Math.min(speed * factor, this._maxSpeed), this._minSpeed);
            });
        }

        return data;
    }

    /**
     * Add upgrade changes to ship data
     * @param {*} shipDataBase - Base ship data
     * @param {*} shipDataUpdated - Updated ship data
     * @param {*} compareId - Column id
     * @returns {Object} - Updated ship data
     */
    _addModulesData(shipDataBase, shipDataUpdated, compareId) {
        const data = JSON.parse(JSON.stringify(shipDataUpdated));
        const modifierAmounts = new Map();

        const setSpeedDegrees = () => {
            data.speedDegrees = data.speedDegrees.map(speed => {
                const factor = 1 + modifierAmounts.get("Ship speed").percentage / 100;
                return Math.max(Math.min(speed * factor, this._maxSpeed), this._minSpeed);
            });
        };

        const setmodifierAmounts = () => {
            this._selectedUpgradeIdsList[compareId].forEach(id => {
                const module = this._moduleProperties.get(id);

                module.properties.forEach(property => {
                    if (this._moduleChanges.has(property.modifier)) {
                        let absolute = property.isPercentage ? 0 : property.amount;
                        let percentage = property.isPercentage ? property.amount : 0;

                        // If modifier has been in the Map add the amount
                        if (modifierAmounts.has(property.modifier)) {
                            absolute += modifierAmounts.get(property.modifier).absolute;
                            percentage += modifierAmounts.get(property.modifier).percentage;
                        }

                        modifierAmounts.set(property.modifier, {
                            absolute,
                            percentage
                        });
                    }
                });
            });
        };

        const adjustDataByModifiers = () => {
            const adjustData = (key, modifier) => {
                const index = modifier.split(".");
                let factor = 1;
                if (modifierAmounts.get(key).percentage) {
                    factor = 1 + modifierAmounts.get(key).percentage / 100;
                }

                const { absolute } = modifierAmounts.get(key);

                if (index.length > 1) {
                    if (data[index[0]][index[1]]) {
                        data[index[0]][index[1]] *= factor;
                        data[index[0]][index[1]] += absolute;
                    } else {
                        data[index[0]][index[1]] = absolute;
                    }
                } else if (data[index[0]]) {
                    data[index[0]] *= factor;
                    data[index[0]] += absolute;
                } else {
                    data[index[0]] = absolute;
                }
            };

            modifierAmounts.forEach((value, key) => {
                if (this._moduleChanges.get(key)) {
                    this._moduleChanges.get(key).forEach(modifier => {
                        adjustData(key, modifier);
                    });
                }
            });
        };

        const adjustDataByCaps = () => {
            modifierAmounts.forEach((value, key) => {
                if (this._moduleCaps.has(key)) {
                    const { cap } = this._moduleCaps.get(key);
                    this._moduleCaps.get(key).properties.forEach(property => {
                        const index = property.split(".");
                        if (index.length > 1) {
                            if (data[index[0]][index[1]]) {
                                data[index[0]][index[1]] = Math.min(
                                    data[index[0]][index[1]],
                                    cap.isPercentage ? shipDataBase[index[0]][index[1]] * (1 + cap.amount) : cap.amount
                                );
                            }
                        } else if (data[index[0]]) {
                            data[index[0]] = Math.min(
                                data[index[0]],
                                cap.isPercentage ? shipDataBase[index[0]] * (1 + cap.amount) : cap.amount
                            );
                        }
                    });
                }
            });
        };

        if (!this._selectedUpgradeIdsList[compareId]) {
            return data;
        }

        setmodifierAmounts();
        adjustDataByModifiers();
        adjustDataByCaps();
        if (modifierAmounts.has("Ship speed")) {
            setSpeedDegrees();
        }

        return data;
    }

    /**
     * Refresh ship data
     * @param {*} compareId - Column id
     * @returns {void}
     */
    _refreshShips(compareId) {
        this._modulesSelected(compareId);
        const singleShipData = this._getShipData(compareId);

        if (this._baseId === "ship-journey") {
            this._singleShipData = singleShipData;
        } else if (compareId === "Base") {
            this._setSelectedShip(compareId, new ShipBase(compareId, singleShipData, this));
            this._columnsCompare.forEach(otherCompareId => {
                this._selectShip$[otherCompareId].removeAttr("disabled").selectpicker("refresh");
                if (!isEmpty(this.selectedShips[otherCompareId])) {
                    this._setSelectedShip(
                        otherCompareId,
                        new ShipComparison(
                            otherCompareId,
                            singleShipData,
                            this.selectedShips[otherCompareId]._shipCompareData,
                            this
                        )
                    );
                }
            });
        } else {
            this._setSelectedShip(
                compareId,
                new ShipComparison(compareId, this.selectedShips.Base._shipData, singleShipData, this)
            );
        }
    }

    /**
     * Enable compare selects
     * @returns {void}
     */
    _enableCompareSelects() {
        this._columnsCompare.forEach(compareId => {
            this._selectShip$[compareId].removeAttr("disabled").selectpicker("refresh");
        });
    }

    _modulesSelected(compareId) {
        this._selectedUpgradeIdsList[compareId] = [];
        this._selectedUpgradeIdsPerType[compareId] = {};

        this._moduleTypes.forEach(type => {
            this._selectedUpgradeIdsPerType[compareId][type] = this._selectModule$[compareId][type].val();
            if (Array.isArray(this._selectedUpgradeIdsPerType[compareId][type])) {
                // Multiple selects
                this._selectedUpgradeIdsPerType[compareId][type] = this._selectedUpgradeIdsPerType[compareId][type].map(
                    Number
                );
            } else {
                // Single select
                this._selectedUpgradeIdsPerType[compareId][type] =
                    this._selectedUpgradeIdsPerType[compareId][type] === ""
                        ? []
                        : [Number(this._selectedUpgradeIdsPerType[compareId][type])];
            }

            if (this._selectedUpgradeIdsPerType[compareId][type].length) {
                this._selectedUpgradeIdsList[compareId] = this._selectedUpgradeIdsList[compareId].concat(
                    this._selectedUpgradeIdsPerType[compareId][type]
                );
            }
            // console.log("_modulesSelected", compareId, type, this._selectedUpgradeIdsPerType[compareId][type]);
        });
    }

    /**
     * Listener for the select
     * @param {string} compareId - Column id
     * @returns {void}
     */
    _setupSelectListener(compareId) {
        this._selectShip$[compareId]
            .on("changed.bs.select", () => {
                this._shipIds[compareId] = Number(this._selectShip$[compareId].val());
                this._setupModulesSelect(compareId);
                this._refreshShips(compareId);
                if (compareId === "Base" && this._baseId !== "ship-journey") {
                    this._enableCompareSelects();
                }

                this.woodCompare.enableSelects(compareId);
            })
            .selectpicker({ title: "Ship" });

        ["frame", "trim"].forEach(type => {
            this._selectWood$[compareId][type]
                .on("changed.bs.select", () => {
                    this.woodCompare._woodSelected(compareId, type, this._selectWood$[compareId][type]);
                    this._refreshShips(compareId);
                })
                .selectpicker({ title: `Wood ${type}`, width: "150px" });
        });
    }

    initFromClipboard(urlParams) {
        const setSelect = (select$, id) => {
            if (id) {
                select$.val(id);
            }

            select$.selectpicker("render");
        };

        const setShipAndWoodsSelects = ids => {
            let i = 0;

            this._columns.some(columnId => {
                if (this._shipData.find(ship => ship.id === ids[i])) {
                    return false;
                }

                this._shipIds[columnId] = ids[i];
                i += 1;
                setSelect(this._selectShip$[columnId], this._shipIds[columnId]);
                if (columnId === "Base" && this._baseId !== "ship-journey") {
                    this._enableCompareSelects();
                }

                this.woodCompare.enableSelects(columnId);
                this._setupModulesSelect(columnId);

                if (ids[i]) {
                    ["frame", "trim"].forEach(type => {
                        setSelect(this._selectWood$[columnId][type], ids[i]);
                        i += 1;
                        this.woodCompare._woodSelected(columnId, type, this._selectWood$[columnId][type]);
                    });
                } else {
                    i += 2;
                }

                this._refreshShips(columnId);
                return i >= ids.length;
            });
        };

        /**
         * Get selected modules, new searchParam per module
         * @return {void}
         */
        const setModuleSelects = () => {
            this._columns.forEach((columnId, columnIndex) => {
                let needRefresh = false;
                [...this._moduleTypes].forEach((type, typeIndex) => {
                    if (urlParams.has(`${columnIndex}${typeIndex}`)) {
                        const moduleIds = hashids.decode(urlParams.get(`${columnIndex}${typeIndex}`));
                        if (!this._selectedUpgradeIdsPerType[columnId]) {
                            this._selectedUpgradeIdsPerType[columnId] = {};
                        }

                        if (!this._selectedUpgradeIdsList[columnId]) {
                            this._selectedUpgradeIdsList[columnId] = [];
                        }

                        // console.log("moduleIds", { columnId }, { type }, { moduleIds });
                        this._selectedUpgradeIdsPerType[columnId][type] = moduleIds.map(Number);
                        setSelect(this._selectModule$[columnId][type], this._selectedUpgradeIdsPerType[columnId][type]);
                        this._selectedUpgradeIdsList[columnId] = this._selectedUpgradeIdsList[columnId].concat(
                            this._selectedUpgradeIdsPerType[columnId][type]
                        );
                        needRefresh = true;
                    }
                });
                if (needRefresh) {
                    this._refreshShips(columnId);
                }
            });
        };

        const ShipAndWoodsIds = hashids.decode(urlParams.get("cmp"));

        if (ShipAndWoodsIds.length) {
            this._shipCompareSelected();
            if (ShipAndWoodsIds.length > 3) {
                this._enableCompareSelects();
            }

            setShipAndWoodsSelects(ShipAndWoodsIds);
            setModuleSelects();
        }
    }

    _getShipSelectId(columnId) {
        return `${this._baseId}-${columnId}-select`;
    }

    _getWoodSelectId(type, columnId) {
        return `${this._woodId}-${type}-${columnId}-select`;
    }

    _getModuleSelectId(type, columnId) {
        return `${this._moduleId}-${type.replace(/\s/, "")}-${columnId}-select`;
    }

    get woodCompare() {
        return this._woodCompare;
    }

    _setSelectedShip(columnId, ship) {
        this._selectedShips[columnId] = ship;
    }

    get selectedShips() {
        return this._selectedShips;
    }

    get minSpeed() {
        return this._minSpeed;
    }

    get maxSpeed() {
        return this._maxSpeed;
    }

    get colorScale() {
        return this._colorScale;
    }

    set svgWidth(width) {
        this._svgWidth = width;
    }

    get svgWidth() {
        return this._svgWidth;
    }

    set svgHeight(height) {
        this._svgHeight = height;
    }

    get svgHeight() {
        return this._svgHeight;
    }

    set outerRadius(radius) {
        this._outerRadius = radius;
    }

    get outerRadius() {
        return this._outerRadius;
    }

    set innerRadius(radius) {
        this._innerRadius = radius;
    }

    get innerRadius() {
        return this._innerRadius;
    }

    set radiusScaleAbsolute(scale) {
        this._radiusScaleAbsolute = scale;
    }

    get radiusScaleAbsolute() {
        return this._radiusScaleAbsolute;
    }
}<|MERGE_RESOLUTION|>--- conflicted
+++ resolved
@@ -1443,6 +1443,8 @@
 
             this._moduleTypes.forEach(type => {
                 this._selectModule$[columnId][type] = $(`#${this._getModuleSelectId(type, columnId)}`);
+                this._selectModule$[columnId][type].append(options);
+
                 this._selectModule$[columnId][type]
                     .on("changed.bs.select", () => {
                         this._modulesSelected(columnId);
@@ -1461,7 +1463,7 @@
                             return `${amount} ${type.toLowerCase()}s selected`;
                         },
                         deselectAllText: "Clear",
-                        maxOptions: type === "Ship trim" ? 1 : 5,
+                        maxOptions: !type.startsWith("Ship trim") && options.length > 1 ? 5 : 6,
                         selectedTextFormat: "count > 1",
                         title: `${type}`,
                         width: "150px"
@@ -1469,35 +1471,7 @@
             });
         }
 
-<<<<<<< HEAD
-            this._selectModule$[columnId][type].append(options);
-            this._selectModule$[columnId][type]
-                .on("changed.bs.select", () => {
-                    this._modulesSelected(columnId);
-                    this._refreshShips(columnId);
-                })
-                .on("show.bs.select", () => {
-                    // Remove 'select all' button
-                    this._selectModule$[columnId][type]
-                        .parent()
-                        .find("button.bs-select-all")
-                        .remove();
-                })
-                .selectpicker({
-                    actionsBox: true,
-                    countSelectedText(amount) {
-                        return `${amount} ${type.toLowerCase()}s selected`;
-                    },
-                    deselectAllText: "Clear",
-                    maxOptions: !type.startsWith("Ship trim") && options.length > 1 ? 5 : 6,
-                    selectedTextFormat: "count > 1",
-                    title: `${type}`,
-                    width: "150px"
-                });
-        });
-=======
         this._resetModuleSelects(columnId);
->>>>>>> 219c6f6e
     }
 
     /**
