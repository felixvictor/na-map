--- conflicted
+++ resolved
@@ -75,31 +75,6 @@
      *                                         firing of the default event handler.
      */
     window.addEventListener("error", (errorMessage, url, lineNumber, columnNumber, errorObject) => {
-<<<<<<< HEAD
-      
-            // In case the "errorObject" is available, use its data, else fallback
-            // on the default "errorMessage" provided:
-            let exceptionDescription = "";
-            if (errorMessage) {
-                exceptionDescription = [
-      'Message: ' + errorMessage,
-      'URL: ' + url,
-      'line: ' + lineNumber,
-      'column: ' + columnNumber,
-      'error object: ' + JSON.stringify(errorObject)
-    ].join(' - ');
-                } else if (errorObject) {
-                exceptionDescription = JSON.stringify(errorObject);
-            }
-            
-            ga("send", "exception", {
-                exDescription: exceptionDescription,
-                exFatal: false, // Some Error types might be considered as fatal.
-                appName,
-                appVersion
-            });
-       
-=======
         const exceptionDescription = [
             `Message: ${errorMessage}`,
             `URL: ${url}`,
@@ -114,7 +89,6 @@
             appName,
             appVersion
         });
->>>>>>> 2aaaf437
 
         // If the previous "window.onerror" callback can be called, pass it the data:
         if (typeof originalWindowErrorCallback === "function") {
