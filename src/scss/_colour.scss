--- conflicted
+++ resolved
@@ -54,11 +54,7 @@
     "600": $gray-600,
     "700": $gray-700,
     "800": $gray-800,
-<<<<<<< HEAD
-    "900": $gray-900
-=======
     "900": $gray-900,
->>>>>>> 53931cc1
 );
 
 $blue: colour-mixin(#0d6efd);
@@ -219,11 +215,7 @@
     "warning": $warning,
     "danger": $danger,
     "light": $light,
-<<<<<<< HEAD
-    "dark": $dark
-=======
     "dark": $dark,
->>>>>>> 53931cc1
 );
 
 $primarys: (
@@ -236,11 +228,7 @@
     "600": $primary-600,
     "700": $primary-700,
     "800": $primary-800,
-<<<<<<< HEAD
-    "900": $primary-900
-=======
     "900": $primary-900,
->>>>>>> 53931cc1
 );
 
 $secondarys: (
@@ -253,11 +241,7 @@
     "600": $secondary-600,
     "700": $secondary-700,
     "800": $secondary-800,
-<<<<<<< HEAD
-    "900": $secondary-900
-=======
     "900": $secondary-900,
->>>>>>> 53931cc1
 );
 
 $colors: (
@@ -278,9 +262,5 @@
     "white": $white,
     "gray": $gray-500,
     "gray-dark": $gray-900,
-<<<<<<< HEAD
-    "black": $black
-=======
     "black": $black,
->>>>>>> 53931cc1
 );