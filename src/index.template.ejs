--- conflicted
+++ resolved
@@ -223,7 +223,6 @@
 <div id="na" class="na">
 </div>
 
-<<<<<<< HEAD
 <section id="greetings" class="modal" data-keyboard="false" data-backdrop="static" tabindex="-1" role="dialog">
     <div class="modal-dialog" role="document">
         <div class="modal-content">
@@ -231,15 +230,6 @@
                 <h3><%= htmlWebpackPlugin.options.title %>&nbsp;<span
                             class="text-primary small">v<%= htmlWebpackPlugin.options.version %></span></h3>
             </header>
-=======
-<section id="modal" class="modal" data-keyboard="false" data-backdrop="static" tabindex="-1" role="dialog">
- <div class="modal-dialog" role="document">
-  <div class="modal-content">
-   <header class="modal-header">
-    <h3><%= htmlWebpackPlugin.options.title %>&nbsp;<span
-             class="text-primary small">v<%= htmlWebpackPlugin.options.version %></span></h3>
-   </header>
->>>>>>> 350b28ea
 
    <div class="modal-body">
     <p>Yet another map which uses the in-game map and live data (daily updated soonish after maintenance).
