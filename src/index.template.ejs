<!doctype html>
<html lang="<%= htmlWebpackPlugin.options.lang %>" itemscope itemtype="http://schema.org/Map">
<head>
    <meta charset="utf-8">
    <meta name="viewport" content="width=device-width, initial-scale=1">
    <title><%= htmlWebpackPlugin.options.title %></title>
    <meta name="description" content="<%= htmlWebpackPlugin.options.description %>">
    <% if(htmlWebpackPlugin.options.canonicalUrl){ %>
        <link rel="canonical" href="<%= htmlWebpackPlugin.options.canonicalUrl %>">
    <% } else{ %>
        <meta name="robots" content="noindex">
    <% } %>
    <meta itemprop="name" property="og:title" content="<%= htmlWebpackPlugin.options.title %>">
    <meta itemprop="description" property="og:description" content="<%= htmlWebpackPlugin.options.description %>">
    <meta itemprop="image" property="og:image" content="<%= htmlWebpackPlugin.options.iconLarge %>">
    <meta itemprop="url" property="og:url" content="<%= htmlWebpackPlugin.options.canonicalUrl %>">

    <meta property="og:locale" content="<%= htmlWebpackPlugin.options.lang.toLowerCase().replace("-", "_") %>">
    <meta property="og:type" content="website">

    <meta name="twitter:card" content="summary_large_image">

    <script async src="https://www.google-analytics.com/analytics.js"></script>
</head>

<body>

<<<<<<< HEAD
<% /*     %>
=======
<% /*      %>
>>>>>>> 0c1e650c
<div class="row">
    <div class="col-sm-3 colour-palette">
        <div class="colour-slab colour-slab-base primary-500">500 primary</div>
        <div class="colour-slab primary-050">50</div>
        <div class="colour-slab primary-100">100</div>
        <div class="colour-slab primary-200">200</div>
        <div class="colour-slab primary-300">300</div>
        <div class="colour-slab primary-400">400</div>
        <div class="colour-slab primary-500">500</div>
        <div class="colour-slab primary-600">600</div>
        <div class="colour-slab primary-700">700</div>
        <div class="colour-slab primary-800">800</div>
        <div class="colour-slab primary-900">900</div>
    </div>

    <div class="col-sm-3 colour-palette">
        <div class="colour-slab colour-slab-base secondary-500">500 secondary</div>
        <div class="colour-slab secondary-050">50</div>
        <div class="colour-slab secondary-100">100</div>
        <div class="colour-slab secondary-200">200</div>
        <div class="colour-slab secondary-300">300</div>
        <div class="colour-slab secondary-400">400</div>
        <div class="colour-slab secondary-500">500</div>
        <div class="colour-slab secondary-600">600</div>
        <div class="colour-slab secondary-700">700</div>
        <div class="colour-slab secondary-800">800</div>
        <div class="colour-slab secondary-900">900</div>
    </div>

    <div class="col-sm-3 colour-palette">
        <div class="colour-slab colour-slab-base gray-500">500 gray</div>
        <div class="colour-slab gray-100">100</div>
        <div class="colour-slab gray-200">200</div>
        <div class="colour-slab gray-300">300</div>
        <div class="colour-slab gray-400">400</div>
        <div class="colour-slab gray-500">500</div>
        <div class="colour-slab gray-600">600</div>
        <div class="colour-slab gray-700">700</div>
        <div class="colour-slab gray-800">800</div>
        <div class="colour-slab gray-900">900</div>
    </div>
</div>

<div class="row">
    <div class="col-sm-2 colour-palette">
        <div class="colour-slab colour-slab-base success">success</div>
    </div>
    <div class="col-sm-2 colour-palette">
        <div class="colour-slab colour-slab-base info">info</div>
    </div>
    <div class="col-sm-2 colour-palette">
        <div class="colour-slab colour-slab-base warning">warning</div>
    </div>
    <div class="col-sm-2 colour-palette">
        <div class="colour-slab colour-slab-base danger">danger</div>
    </div>
</div>

<div class="row">
    <div class="col-sm-2 colour-palette">
        <div class="colour-slab colour-slab-base white">white</div>
    </div>
    <div class="col-sm-2 colour-palette">
        <div class="colour-slab colour-slab-base light">light</div>
    </div>
    <div class="col-sm-2 colour-palette">
        <div class="colour-slab colour-slab-base gray">gray</div>
    </div>
    <div class="col-sm-2 colour-palette">
        <div class="colour-slab colour-slab-base dark">dark</div>
    </div>
    <div class="col-sm-2 colour-palette">
        <div class="colour-slab colour-slab-base gray-dark">gray-dark</div>
    </div>
    <div class="col-sm-2 colour-palette">
        <div class="colour-slab colour-slab-base black">black</div>
    </div>
</div>
<<<<<<< HEAD
<%     */ %>
=======
<%      */ %>
>>>>>>> 0c1e650c

<nav class="navbar navbar-expand-lg navbar-light">
    <a class="navbar-brand" href="/">
        <img src="<%= htmlWebpackPlugin.options.iconSmall %>" width="32" height="32" alt="Brand">
    </a>
    <button class="navbar-toggler" type="button" data-toggle="collapse" data-target="#navbarSupportedContent"
            aria-controls="navbarSupportedContent" aria-expanded="false" aria-label="Toggle navigation">
        <span class="navbar-toggler-icon"></span>
    </button>
    <div class="collapse navbar-collapse" id="navbarSupportedContent">
        <ul class="navbar-nav mr-auto">

            <li id="selectPortNavbar" class="nav-item dropdown pr-2">
                <a class="nav-link dropdown-toggle" href="#" id="propertyDropdown" data-toggle="dropdown"
                   aria-haspopup="true" aria-expanded="false">
                    Select ports on
                </a>
                <div class="dropdown-menu" id="propertyMenu" aria-labelledby="propertyDropdown">
                    <h6 class="dropdown-header">Property</h6>
                    <div class="dropdown-submenu">
                        <a class="dropdown-item dropdown-toggle" id="dropdown-select" data-toggle="dropdown"
                           role="button" href="#">Select</a>
                        <div class="dropdown-menu" aria-labelledby="dropdown-select">
                            <a class="dropdown-item" id="menu-prop-deep" href="#">Deep water</a>
                            <a class="dropdown-item" id="menu-prop-shallow" href="#">Shallow water</a>
                            <div class="dropdown-divider"></div>
                            <a class="dropdown-item" id="menu-prop-all" href="#">Available to all</a>
                            <a class="dropdown-item" id="menu-prop-non-capturable" href="#">Non-capturable</a>
                            <div class="dropdown-divider"></div>
                            <a class="dropdown-item" id="menu-prop-large" href="#">1st rate AI</a>
                            <a class="dropdown-item" id="menu-prop-medium" href="#">4th rate AI</a>
                            <a class="dropdown-item" id="menu-prop-small" href="#">6th rate AI</a>
                        </div>
                    </div>

                    <div class="dropdown-divider"></div>

                    <h6 class="dropdown-header">Front lines</h6>
                    <div class="dropdown-item">
                        <label>
                            <select title="Select nation attacking" name="frontlines-attacking-nation-select"
                                    id="frontlines-attacking-nation-select"></select>
                        </label>
                    </div>
                    <div class="dropdown-item">
                        <label>
                            <select title="Select nation defending" name="frontlines-defending-nation-select"
                                    id="frontlines-defending-nation-select"></select>
                        </label>
                    </div>

                    <div class="dropdown-divider"></div>
<<<<<<< HEAD
                    <h6 class="dropdown-header">Conquest mark</h6>
                    <div class="dropdown-item">
                        <label>
                            <select title="Select" name="prop-cm-select" id="prop-cm-select"></select>
                        </label>
                    </div>

                    <div class="dropdown-divider"></div>
=======
>>>>>>> 0c1e650c
                    <h6 class="dropdown-header">Port owner</h6>
                    <div class="dropdown-item">
                        <label>
                            <select title="Select nation" name="prop-nation-select" id="prop-nation-select"></select>
                        </label>
                    </div>
                    <div class="dropdown-item">
                        <label>
                            <select title="Select clan" name="prop-clan-select" id="prop-clan-select"></select>
                        </label>
                    </div>

                    <div class="dropdown-divider"></div>
                    <h6 class="dropdown-header">Port battle</h6>

                    <div class="dropdown-submenu">
                        <a class="dropdown-item dropdown-toggle" data-toggle="dropdown" href="#">Time range set by port
                            owner</a>
                        <div class="dropdown-menu col-sm-10">
                            <div class="dropdown-item" id="menu-prop-pb-range">
                                <form id="prop-pb-range">
                                    <div class="form-group row">
                                        <label for="prop-pb-from-input" class="col-sm-4 col-form-label">From</label>
                                        <div class="col-sm-8 input-group date" id="prop-pb-from"
                                             data-target-input="nearest">
                                            <input type="text" class="form-control datetimepicker-input"
                                                   data-target="#prop-pb-from" aria-label="prop-pb-from"
                                                   id="prop-pb-from-input" required/>
                                            <div class="input-group-append" data-target="#prop-pb-from"
                                                 data-toggle="datetimepicker">
                                                <span class="input-group-text"><i class="icon icon-clock"></i></span>
                                            </div>
                                        </div>
                                    </div>
                                    <div class="form-group row">
                                        <label for="prop-pb-to-input" class="col-sm-4 col-form-label">To</label>
                                        <div class="col-sm-8 input-group date" id="prop-pb-to"
                                             data-target-input="nearest">
                                            <input type="text" class="form-control datetimepicker-input"
                                                   data-target="#prop-pb-to" aria-label="prop-pb-to"
                                                   id="prop-pb-to-input" required/>
                                            <div class="input-group-append" data-target="#prop-pb-to"
                                                 data-toggle="datetimepicker">
                                                <span class="input-group-text"><i class="icon icon-clock"></i></span>
                                            </div>
                                        </div>
                                    </div>
                                    <button type="submit" class="float-right btn btn-outline-secondary">Go
                                    </button>
                                </form>
                            </div>
                        </div>
                    </div>

                    <div class="dropdown-divider"></div>
                    <h6 class="dropdown-header">Port capture</h6>


                    <div class="dropdown-submenu">
                        <a class="dropdown-item dropdown-toggle" data-toggle="dropdown" href="#">Fixed date range</a>
                        <div class="dropdown-menu">
                            <a class="dropdown-item" id="menu-prop-today" href="#">Today</a>
                            <a class="dropdown-item" id="menu-prop-yesterday" href="#">Yesterday</a>
                            <a class="dropdown-item" id="menu-prop-this-week" href="#">This week</a>
                            <a class="dropdown-item" id="menu-prop-last-week" href="#">Last week</a>
                        </div>
                    </div>

                    <div class="dropdown-submenu">
                        <a class="dropdown-item dropdown-toggle" data-toggle="dropdown" href="#">Free date range</a>
                        <div class="dropdown-menu col-sm-10">
                            <div class="dropdown-item" id="menu-prop-range">
                                <form id="prop-range">
                                    <div class="form-group row">
                                        <label for="prop-from-input" class="col-sm-3 col-form-label">From</label>
                                        <div class="col-sm-9 input-group date" id="prop-from"
                                             data-target-input="nearest">
                                            <input type="text" class="form-control datetimepicker-input"
                                                   data-target="#prop-from" aria-label="prop-from"
                                                   id="prop-from-input" required/>
                                            <div class="input-group-append" data-target="#prop-from"
                                                 data-toggle="datetimepicker">
                                                <span class="input-group-text"><i class="icon icon-calendar"></i></span>
                                            </div>
                                        </div>
                                    </div>
                                    <div class="form-group row">

                                        <label for="prop-to-input" class="col-sm-3 col-form-label">To</label>
                                        <div class="col-sm-9 input-group date" id="prop-to" data-target-input="nearest">
                                            <input type="text" class="form-control datetimepicker-input"
                                                   data-target="#prop-to" aria-label="prop-to" id="prop-to-input"
                                                   required/>
                                            <div class="input-group-append" data-target="#prop-to"
                                                 data-toggle="datetimepicker">
                                                <span class="input-group-text"><i class="icon icon-calendar"></i></span>
                                            </div>
                                        </div>
                                    </div>
                                    <button type="submit" class="btn btn-outline-primary">Go</button>
                                </form>
                            </div>
                        </div>
                    </div>
                </div>
            </li>

            <li class="nav-item pr-2">
                <label><select name="port-names-select" id="port-names-select"></select></label>
            </li>

            <li class="nav-item pr-2">
                <label><select name="buy-goods-select" id="buy-goods-select"></select></label>
            </li>

            <li class="nav-item pr-2">
                <label><select name="inventory-select" id="inventory-select" class="d-none"></select></label>
            </li>
        </ul>

        <ul class="navbar-nav ml-auto">

<<<<<<< HEAD
            <li class="nav-item dropdown pr-2">
                <a class="nav-link dropdown-toggle" href="#" id="map-tools-dropdown"
                   role="button"
                   data-toggle="dropdown" aria-haspopup="true" aria-expanded="false">
                    Map tools
                </a>
                <div class="dropdown-menu dropdown-menu-right" id="map-tools-menu"
                     aria-labelledby="map-tools-dropdown">

                    <a class="dropdown-item" id="button-predict-wind" href="#">Predict wind</a>
                    <a class="dropdown-item" id="button-ingame-wind" href="#">In-game wind</a>
                    <a class="dropdown-item" id="button-go-to-f11" href="#">Go to <span class="caps">F11</span> <span
                                class="small text-right badge badge-pill badge-primary">shift+<span
                                    class="caps">F11</span></span></a>
                    <a class="dropdown-item" id="button-get-position" href="#">Get position</a>
                    <a class="dropdown-item" id="button-make-journey" href="#"> Make journey</a>
                </div>
            </li>

            <li class="nav-item dropdown pr-2">
                <a class="nav-link dropdown-toggle" href="#" id="game-tools-dropdown"
                   role="button"
                   data-toggle="dropdown" aria-haspopup="true" aria-expanded="false">
                    Game tools
                </a>
                <div class="dropdown-menu dropdown-menu-right" id="game-tools-menu"
                     aria-labelledby="game-tools-dropdown">

                    <h6 class="dropdown-header">Compare</h6>
                    <a class="dropdown-item" id="button-ship-compare">Ships</a>
                    <a class="dropdown-item" id="button-wood-compare">Woods</a>

                    <div class="dropdown-divider"></div>
                    <h6 class="dropdown-header">List</h6>
                    <a class="dropdown-item" id="button-recipe-list">Admiralty items and recipes</a>
                    <a class="dropdown-item" id="button-building-list">Buildings</a>
                    <a class="dropdown-item" id="button-cannon-list">Cannons</a>
                    <a class="dropdown-item" id="button-loot-list">Loot and chests</a>
                    <a class="dropdown-item" id="button-module-list">Modules</a>
                    <a class="dropdown-item" id="button-ownership-list">Port ownership</a>
                    <a class="dropdown-item" id="button-ingredient-list">Recipe ingredients</a>
                    <a class="dropdown-item" id="button-ship-list">Ships</a>
                    <a class="dropdown-item" id="button-ship-blueprint-list">Ship blueprints</a>
                    <a class="dropdown-item" id="button-wood-list">Woods</a>

                    <div class="dropdown-divider"></div>
                    <h6 class="dropdown-header">Download</h6>
                    <a class="dropdown-item" id="button-download-pb-calc" href="data/port-battle.xlsx"
                       download="port-battle-calculator.xlsx">Port battle calculator</a>
                </div>
            </li>

            <li class="nav-item dropdown pr-2">
                <a class="nav-link dropdown-toggle" href="#" id="settingsDropdown" role="button"
                   data-toggle="dropdown" aria-haspopup="true" aria-expanded="false" title="Settings"
                   aria-label="Settings">
                    <i class="icon icon-options icon-navbar" aria-hidden="true"></i><span
                            class="sr-only">Settings</span>
                </a>
=======
            <li class="nav-item dropdown pr-2">
                <a class="nav-link dropdown-toggle" href="#" id="map-tools-dropdown"
                   role="button" title="Map tools" aria-label="Map tools"
                   data-toggle="dropdown" aria-haspopup="true" aria-expanded="false">
                    <i class="icon icon-map icon-navbar" aria-hidden="true"></i><span
                            class="sr-only">Map tools</span>
                </a>
                <div class="dropdown-menu dropdown-menu-right" id="map-tools-menu"
                     aria-labelledby="map-tools-dropdown">

                    <a class="dropdown-item" id="button-predict-wind" href="#">Predict wind</a>
                    <a class="dropdown-item" id="button-ingame-wind" href="#">In-game wind</a>
                    <a class="dropdown-item" id="button-get-position" href="#">Get position</a>
                    <a class="dropdown-item" id="button-make-journey" href="#"> Make journey</a>
                </div>
            </li>

            <li class="nav-item dropdown pr-2">
                <a class="nav-link dropdown-toggle" href="#" id="game-tools-dropdown"
                   role="button" title="Game tools" aria-label="Game tools"
                   data-toggle="dropdown" aria-haspopup="true" aria-expanded="false">
                    <i class="icon icon-bar-chart icon-navbar" aria-hidden="true"></i><span
                            class="sr-only">Game tools</span>
                </a>
                <div class="dropdown-menu dropdown-menu-right" id="game-tools-menu"
                     aria-labelledby="game-tools-dropdown">

                    <h6 class="dropdown-header">Compare</h6>
                    <a class="dropdown-item" id="button-ship-compare">Ships</a>
                    <a class="dropdown-item" id="button-wood-compare">Woods</a>

                    <div class="dropdown-divider"></div>
                    <h6 class="dropdown-header">List</h6>
                    <a class="dropdown-item" id="button-recipe-list">Admiralty items and recipes</a>
                    <a class="dropdown-item" id="button-building-list">Buildings</a>
                    <a class="dropdown-item" id="button-cannon-list">Cannons</a>
                    <a class="dropdown-item" id="button-loot-list">Loot and chests</a>
                    <a class="dropdown-item" id="button-module-list">Modules</a>
                    <a class="dropdown-item" id="button-ownership-list">Port ownership</a>
                    <a class="dropdown-item" id="button-ingredient-list">Recipe ingredients</a>
                    <a class="dropdown-item" id="button-ship-list">Ships</a>
                    <a class="dropdown-item" id="button-ship-blueprint-list">Ship blueprints</a>
                    <a class="dropdown-item" id="button-wood-list">Woods</a>

                    <div class="dropdown-divider"></div>
                    <h6 class="dropdown-header">Download</h6>
                    <a class="dropdown-item" id="button-download-pb-calc" href="data/port-battle.xlsx"
                       download="port-battle-calculator.xlsx">Port battle calculator</a>
                </div>
            </li>

            <li class="nav-item dropdown pr-2">
                <a class="nav-link dropdown-toggle" href="#" id="settingsDropdown" role="button"
                   data-toggle="dropdown" aria-haspopup="true" aria-expanded="false" title="Settings"
                   aria-label="Settings">
                    <i class="icon icon-options icon-navbar" aria-hidden="true"></i><span
                            class="sr-only">Settings</span>
                </a>
>>>>>>> 0c1e650c
                <div class="dropdown-menu dropdown-menu-right extralarge-width" id="settingsMenu"
                     aria-labelledby="settingsDropdown">

                    <h6 class="dropdown-header">Game server</h6>
                    <div class="col-auto align-self-center radio-group ml-1" id="server-name">
                        <% htmlWebpackPlugin.options.servers %>
                        <% htmlWebpackPlugin.options.servers.length %>
                        <% for(var i = 0; i < htmlWebpackPlugin.options.servers.length; i++) { %>
                            <div class="custom-control custom-radio custom-control-inline">
                                <input type="radio" class="custom-control-input"
                                       name="server-name"
                                       id="server-name-<%= htmlWebpackPlugin.options.servers[i].id %>"
                                       value="<%= htmlWebpackPlugin.options.servers[i].id %>">
                                <label class="custom-control-label"
                                       for="server-name-<%= htmlWebpackPlugin.options.servers[i].id %>">
                                    <%= htmlWebpackPlugin.options.servers[i].name %>
                                    <span class="caps">(<%= htmlWebpackPlugin.options.servers[i].type %>)</span>
                                </label>
                            </div>
                        <% } %>
                    </div>

                    <div class="dropdown-divider"></div>
                    <h6 class="dropdown-header">Show per port</h6>
                    <div class="col-auto align-self-center radio-group ml-1" id="show-radius">
                        <div class="custom-control custom-radio custom-control-inline">
                            <input type="radio" class="custom-control-input"
                                   name="show-radius" id="show-radius-attack" value="attack">
                            <label class="custom-control-label" for="show-radius-attack">Attack</label>
<<<<<<< HEAD
                        </div>
                        <div class="custom-control custom-radio custom-control-inline">
                            <input type="radio" class="custom-control-input"
                                   name="show-radius" id="show-radius-county" value="county">
                            <label class="custom-control-label" for="show-radius-county">County</label>
                        </div>
                        <div class="custom-control custom-radio custom-control-inline">
                            <input type="radio" class="custom-control-input"
                                   name="show-radius" id="show-radius-position" value="position">
                            <label class="custom-control-label" for="show-radius-position">Position</label>
                        </div>
                        <div class="custom-control custom-radio custom-control-inline">
                            <input type="radio" class="custom-control-input"
                                   name="show-radius" id="show-radius-points" value="points">
                            <label class="custom-control-label" for="show-radius-points">Points</label>
                        </div>
                        <div class="custom-control custom-radio custom-control-inline">
                            <input type="radio" class="custom-control-input"
=======
                        </div>
                        <div class="custom-control custom-radio custom-control-inline">
                            <input type="radio" class="custom-control-input"
                                   name="show-radius" id="show-radius-county" value="county">
                            <label class="custom-control-label" for="show-radius-county">County</label>
                        </div>
                        <div class="custom-control custom-radio custom-control-inline">
                            <input type="radio" class="custom-control-input"
                                   name="show-radius" id="show-radius-position" value="position">
                            <label class="custom-control-label" for="show-radius-position">Position</label>
                        </div>
                        <div class="custom-control custom-radio custom-control-inline">
                            <input type="radio" class="custom-control-input"
                                   name="show-radius" id="show-radius-points" value="points">
                            <label class="custom-control-label" for="show-radius-points">Points</label>
                        </div>
                        <div class="custom-control custom-radio custom-control-inline">
                            <input type="radio" class="custom-control-input"
>>>>>>> 0c1e650c
                                   name="show-radius" id="show-radius-tax" value="tax">
                            <label class="custom-control-label" for="show-radius-tax">Tax income</label>
                        </div>
                        <div class="custom-control custom-radio custom-control-inline">
                            <input type="radio" class="custom-control-input"
                                   name="show-radius" id="show-radius-net" value="net">
                            <label class="custom-control-label" for="show-radius-net">Net income</label>
                        </div>
                        <div class="custom-control custom-radio custom-control-inline">
                            <input type="radio" class="custom-control-input"
                                   name="show-radius" id="show-radius-off" value="off">
                            <label class="custom-control-label" for="show-radius-off">Off</label>
<<<<<<< HEAD
                        </div>
                    </div>

                    <div class="dropdown-divider"></div>
                    <h6 class="dropdown-header">Zones</h6>
                    <div class="col-auto align-self-center radio-group ml-1" id="show-zones">
                        <div class="custom-control custom-radio custom-control-inline">
                            <input type="radio" class="custom-control-input"
                                   name="show-zones" id="show-zones-pb-all" value="pb-all">
                            <label class="custom-control-label" for="show-zones-pb-all">All port battle</label>
                        </div>
                        <div class="custom-control custom-radio custom-control-inline">
                            <input type="radio" class="custom-control-input"
                                   name="show-zones" id="show-zones-pb-single" value="pb-single">
                            <label class="custom-control-label" for="show-zones-pb-single">Single port battle</label>
                        </div>
                        <div class="custom-control custom-radio custom-control-inline">
                            <input type="radio" class="custom-control-input"
                                   name="show-zones" id="show-zones-raid-all" value="raid-all">
                            <label class="custom-control-label" for="show-zones-raid-all">All raid</label>
                        </div>
                        <div class="custom-control custom-radio custom-control-inline">
                            <input type="radio" class="custom-control-input"
                                   name="show-zones" id="show-zones-raid-single" value="raid-single">
                            <label class="custom-control-label" for="show-zones-raid-single">Single raid</label>
                        </div>
                        <div class="custom-control custom-radio custom-control-inline">
                            <input type="radio" class="custom-control-input"
                                   name="show-zones" id="show-zones-off" value="off">
                            <label class="custom-control-label" for="show-zones-off">Off</label>
                        </div>
                    </div>

                    <div class="dropdown-divider"></div>
                    <h6 class="dropdown-header">Show trades</h6>
                    <div class="col-auto align-self-center radio-group ml-1" id="show-trades-show">
                        <div class="custom-control custom-radio custom-control-inline">
                            <input type="radio" class="custom-control-input"
                                   name="show-trades-show" id="show-trades-show-on" value="on">
                            <label class="custom-control-label" for="show-trades-show-on">On</label>
                        </div>
                        <div class="custom-control custom-radio custom-control-inline">
                            <input type="radio" class="custom-control-input"
                                   name="show-trades-show" id="show-trades-show-off" value="off">
                            <label class="custom-control-label" for="show-trades-show-off">Off</label>
                        </div>
                    </div>

                    <div class="dropdown-divider"></div>
                    <h6 class="dropdown-header">Show grid</h6>
                    <div class="col-auto align-self-center radio-group ml-1" id="show-grid">
                        <div class="custom-control custom-radio custom-control-inline">
                            <input type="radio" class="custom-control-input"
                                   name="show-grid" id="show-grid-on" value="on">
                            <label class="custom-control-label" for="show-grid-on">On</label>
                        </div>
                        <div class="custom-control custom-radio custom-control-inline">
                            <input type="radio" class="custom-control-input"
                                   name="show-grid" id="show-grid-off" value="off">
                            <label class="custom-control-label" for="show-grid-off">Off</label>
=======
>>>>>>> 0c1e650c
                        </div>
                    </div>

                    <div class="dropdown-divider"></div>
<<<<<<< HEAD
                    <h6 class="dropdown-header">Double click to</h6>
                    <div class="col-auto align-self-center radio-group ml-1" id="double-click-action">
                        <div class="custom-control custom-radio custom-control-inline">
                            <input type="radio" class="custom-control-input" name="double-click-action"
                                   id="double-click-action-compass" value="compass">
                            <label class="custom-control-label" for="double-click-action-compass">Plot a course</label>
                        </div>
                        <div class="custom-control custom-radio custom-control-inline">
                            <input type="radio" class="custom-control-input" name="double-click-action"
                                   id="double-click-action-f11" value="f11">
                            <label class="custom-control-label" for="double-click-action-f11">Show <span
                                        class="caps">F11</span>
                                coordinates</label>
=======
                    <h6 class="dropdown-header">Zones</h6>
                    <div class="col-auto align-self-center radio-group ml-1" id="show-zones">
                        <div class="custom-control custom-radio custom-control-inline">
                            <input type="radio" class="custom-control-input"
                                   name="show-zones" id="show-zones-pb-all" value="pb-all">
                            <label class="custom-control-label" for="show-zones-pb-all">All port battle</label>
                        </div>
                        <div class="custom-control custom-radio custom-control-inline">
                            <input type="radio" class="custom-control-input"
                                   name="show-zones" id="show-zones-pb-single" value="pb-single">
                            <label class="custom-control-label" for="show-zones-pb-single">Single port battle</label>
                        </div>
                        <div class="custom-control custom-radio custom-control-inline">
                            <input type="radio" class="custom-control-input"
                                   name="show-zones" id="show-zones-off" value="off">
                            <label class="custom-control-label" for="show-zones-off">Off</label>
                        </div>
                    </div>

                    <div class="dropdown-divider"></div>
                    <h6 class="dropdown-header">Show trades</h6>
                    <div class="col-auto align-self-center radio-group ml-1" id="show-trades-show">
                        <div class="custom-control custom-radio custom-control-inline">
                            <input type="radio" class="custom-control-input"
                                   name="show-trades-show" id="show-trades-show-on" value="on">
                            <label class="custom-control-label" for="show-trades-show-on">On</label>
                        </div>
                        <div class="custom-control custom-radio custom-control-inline">
                            <input type="radio" class="custom-control-input"
                                   name="show-trades-show" id="show-trades-show-off" value="off">
                            <label class="custom-control-label" for="show-trades-show-off">Off</label>
                        </div>
                    </div>

                    <div class="dropdown-divider"></div>
                    <h6 class="dropdown-header">Show grid</h6>
                    <div class="col-auto align-self-center radio-group ml-1" id="show-grid">
                        <div class="custom-control custom-radio custom-control-inline">
                            <input type="radio" class="custom-control-input"
                                   name="show-grid" id="show-grid-on" value="on">
                            <label class="custom-control-label" for="show-grid-on">On</label>
                        </div>
                        <div class="custom-control custom-radio custom-control-inline">
                            <input type="radio" class="custom-control-input"
                                   name="show-grid" id="show-grid-off" value="off">
                            <label class="custom-control-label" for="show-grid-off">Off</label>
>>>>>>> 0c1e650c
                        </div>
                    </div>
                </div>
            </li>
        </ul>

        <div class="btn-group" role="group">
            <button type="button" id="reset" class="btn px-2" title="Clear" aria-label="Clear">
                <i class="icon icon-clear icon-navbar" aria-hidden="true"></i><span class="sr-only">Clear</span>
            </button>
            <a role="button" class="btn px-2" target="_blank" rel=”noopener” title="Donate" aria-label="Donate"
               href="https://www.paypal.com/cgi-bin/webscr?cmd=_s-xclick&hosted_button_id=MHRQ7ZGR88XSG&source=url">
                <i class="icon icon-gift icon-navbar" aria-hidden="true"></i><span class="sr-only">Donate</span>
            </a>
            <button type="button" id="about" class="btn px-2" title="About" aria-label="About">
                <i class="icon icon-info icon-navbar" aria-hidden="true"></i><span class="sr-only">About</span>
            </button>
        </div>
    </div>
</nav>

<main role="main" class="container-fluid">
    <div id="na-map" class="central"></div>
    <div class="overlay overlay-no-grid">
        <div id="wind" class="wind-predict-column">
            <svg class="wind-predict d-none"></svg>
        </div>
        <div id="toast-column" aria-live="polite" aria-atomic="true" class="toast-column align-items-start"></div>
        <div id="summary-column" class="summary-column"></div>
    </div>
    <div id="modal-section"></div>
<<<<<<< HEAD

</main>

<script src="https://cdn.jsdelivr.net/npm/jquery@3.4.1/dist/jquery.slim.min.js"
        integrity="sha384-J6qa4849blE2+poT4WnyKhv5vZF5SrPo0iEjwBvKU7imGFAV0wwj1yYfoRSJoZ+n"
=======
</main>

<script src="https://cdnjs.cloudflare.com/ajax/libs/jquery/3.5.1/jquery.min.js"
        integrity="sha384-ZvpUoO/+PpLXR1lu4jmpXWu80pZlYUAfxl5NsBMWOEPSjUn/6Z/hRTt8+pR6L4N2"
>>>>>>> 0c1e650c
        crossorigin="anonymous"></script>
<script src="https://cdn.jsdelivr.net/npm/popper.js@1.16.0/dist/umd/popper.min.js"
        integrity="sha384-Q6E9RHvbIyZFJoft+2mJbHaEWldlvI9IOYy5n3zV9zzTtmI3UksdQRVvoxMfooAo"
        crossorigin="anonymous"></script>
</body>
</html><|MERGE_RESOLUTION|>--- conflicted
+++ resolved
@@ -25,11 +25,7 @@
 
 <body>
 
-<<<<<<< HEAD
-<% /*     %>
-=======
 <% /*      %>
->>>>>>> 0c1e650c
 <div class="row">
     <div class="col-sm-3 colour-palette">
         <div class="colour-slab colour-slab-base primary-500">500 primary</div>
@@ -108,11 +104,7 @@
         <div class="colour-slab colour-slab-base black">black</div>
     </div>
 </div>
-<<<<<<< HEAD
-<%     */ %>
-=======
 <%      */ %>
->>>>>>> 0c1e650c
 
 <nav class="navbar navbar-expand-lg navbar-light">
     <a class="navbar-brand" href="/">
@@ -165,17 +157,6 @@
                     </div>
 
                     <div class="dropdown-divider"></div>
-<<<<<<< HEAD
-                    <h6 class="dropdown-header">Conquest mark</h6>
-                    <div class="dropdown-item">
-                        <label>
-                            <select title="Select" name="prop-cm-select" id="prop-cm-select"></select>
-                        </label>
-                    </div>
-
-                    <div class="dropdown-divider"></div>
-=======
->>>>>>> 0c1e650c
                     <h6 class="dropdown-header">Port owner</h6>
                     <div class="dropdown-item">
                         <label>
@@ -298,21 +279,18 @@
 
         <ul class="navbar-nav ml-auto">
 
-<<<<<<< HEAD
             <li class="nav-item dropdown pr-2">
                 <a class="nav-link dropdown-toggle" href="#" id="map-tools-dropdown"
-                   role="button"
+                   role="button" title="Map tools" aria-label="Map tools"
                    data-toggle="dropdown" aria-haspopup="true" aria-expanded="false">
-                    Map tools
+                    <i class="icon icon-map icon-navbar" aria-hidden="true"></i><span
+                            class="sr-only">Map tools</span>
                 </a>
                 <div class="dropdown-menu dropdown-menu-right" id="map-tools-menu"
                      aria-labelledby="map-tools-dropdown">
 
                     <a class="dropdown-item" id="button-predict-wind" href="#">Predict wind</a>
                     <a class="dropdown-item" id="button-ingame-wind" href="#">In-game wind</a>
-                    <a class="dropdown-item" id="button-go-to-f11" href="#">Go to <span class="caps">F11</span> <span
-                                class="small text-right badge badge-pill badge-primary">shift+<span
-                                    class="caps">F11</span></span></a>
                     <a class="dropdown-item" id="button-get-position" href="#">Get position</a>
                     <a class="dropdown-item" id="button-make-journey" href="#"> Make journey</a>
                 </div>
@@ -320,9 +298,10 @@
 
             <li class="nav-item dropdown pr-2">
                 <a class="nav-link dropdown-toggle" href="#" id="game-tools-dropdown"
-                   role="button"
+                   role="button" title="Game tools" aria-label="Game tools"
                    data-toggle="dropdown" aria-haspopup="true" aria-expanded="false">
-                    Game tools
+                    <i class="icon icon-bar-chart icon-navbar" aria-hidden="true"></i><span
+                            class="sr-only">Game tools</span>
                 </a>
                 <div class="dropdown-menu dropdown-menu-right" id="game-tools-menu"
                      aria-labelledby="game-tools-dropdown">
@@ -358,66 +337,6 @@
                     <i class="icon icon-options icon-navbar" aria-hidden="true"></i><span
                             class="sr-only">Settings</span>
                 </a>
-=======
-            <li class="nav-item dropdown pr-2">
-                <a class="nav-link dropdown-toggle" href="#" id="map-tools-dropdown"
-                   role="button" title="Map tools" aria-label="Map tools"
-                   data-toggle="dropdown" aria-haspopup="true" aria-expanded="false">
-                    <i class="icon icon-map icon-navbar" aria-hidden="true"></i><span
-                            class="sr-only">Map tools</span>
-                </a>
-                <div class="dropdown-menu dropdown-menu-right" id="map-tools-menu"
-                     aria-labelledby="map-tools-dropdown">
-
-                    <a class="dropdown-item" id="button-predict-wind" href="#">Predict wind</a>
-                    <a class="dropdown-item" id="button-ingame-wind" href="#">In-game wind</a>
-                    <a class="dropdown-item" id="button-get-position" href="#">Get position</a>
-                    <a class="dropdown-item" id="button-make-journey" href="#"> Make journey</a>
-                </div>
-            </li>
-
-            <li class="nav-item dropdown pr-2">
-                <a class="nav-link dropdown-toggle" href="#" id="game-tools-dropdown"
-                   role="button" title="Game tools" aria-label="Game tools"
-                   data-toggle="dropdown" aria-haspopup="true" aria-expanded="false">
-                    <i class="icon icon-bar-chart icon-navbar" aria-hidden="true"></i><span
-                            class="sr-only">Game tools</span>
-                </a>
-                <div class="dropdown-menu dropdown-menu-right" id="game-tools-menu"
-                     aria-labelledby="game-tools-dropdown">
-
-                    <h6 class="dropdown-header">Compare</h6>
-                    <a class="dropdown-item" id="button-ship-compare">Ships</a>
-                    <a class="dropdown-item" id="button-wood-compare">Woods</a>
-
-                    <div class="dropdown-divider"></div>
-                    <h6 class="dropdown-header">List</h6>
-                    <a class="dropdown-item" id="button-recipe-list">Admiralty items and recipes</a>
-                    <a class="dropdown-item" id="button-building-list">Buildings</a>
-                    <a class="dropdown-item" id="button-cannon-list">Cannons</a>
-                    <a class="dropdown-item" id="button-loot-list">Loot and chests</a>
-                    <a class="dropdown-item" id="button-module-list">Modules</a>
-                    <a class="dropdown-item" id="button-ownership-list">Port ownership</a>
-                    <a class="dropdown-item" id="button-ingredient-list">Recipe ingredients</a>
-                    <a class="dropdown-item" id="button-ship-list">Ships</a>
-                    <a class="dropdown-item" id="button-ship-blueprint-list">Ship blueprints</a>
-                    <a class="dropdown-item" id="button-wood-list">Woods</a>
-
-                    <div class="dropdown-divider"></div>
-                    <h6 class="dropdown-header">Download</h6>
-                    <a class="dropdown-item" id="button-download-pb-calc" href="data/port-battle.xlsx"
-                       download="port-battle-calculator.xlsx">Port battle calculator</a>
-                </div>
-            </li>
-
-            <li class="nav-item dropdown pr-2">
-                <a class="nav-link dropdown-toggle" href="#" id="settingsDropdown" role="button"
-                   data-toggle="dropdown" aria-haspopup="true" aria-expanded="false" title="Settings"
-                   aria-label="Settings">
-                    <i class="icon icon-options icon-navbar" aria-hidden="true"></i><span
-                            class="sr-only">Settings</span>
-                </a>
->>>>>>> 0c1e650c
                 <div class="dropdown-menu dropdown-menu-right extralarge-width" id="settingsMenu"
                      aria-labelledby="settingsDropdown">
 
@@ -447,7 +366,6 @@
                             <input type="radio" class="custom-control-input"
                                    name="show-radius" id="show-radius-attack" value="attack">
                             <label class="custom-control-label" for="show-radius-attack">Attack</label>
-<<<<<<< HEAD
                         </div>
                         <div class="custom-control custom-radio custom-control-inline">
                             <input type="radio" class="custom-control-input"
@@ -466,26 +384,6 @@
                         </div>
                         <div class="custom-control custom-radio custom-control-inline">
                             <input type="radio" class="custom-control-input"
-=======
-                        </div>
-                        <div class="custom-control custom-radio custom-control-inline">
-                            <input type="radio" class="custom-control-input"
-                                   name="show-radius" id="show-radius-county" value="county">
-                            <label class="custom-control-label" for="show-radius-county">County</label>
-                        </div>
-                        <div class="custom-control custom-radio custom-control-inline">
-                            <input type="radio" class="custom-control-input"
-                                   name="show-radius" id="show-radius-position" value="position">
-                            <label class="custom-control-label" for="show-radius-position">Position</label>
-                        </div>
-                        <div class="custom-control custom-radio custom-control-inline">
-                            <input type="radio" class="custom-control-input"
-                                   name="show-radius" id="show-radius-points" value="points">
-                            <label class="custom-control-label" for="show-radius-points">Points</label>
-                        </div>
-                        <div class="custom-control custom-radio custom-control-inline">
-                            <input type="radio" class="custom-control-input"
->>>>>>> 0c1e650c
                                    name="show-radius" id="show-radius-tax" value="tax">
                             <label class="custom-control-label" for="show-radius-tax">Tax income</label>
                         </div>
@@ -498,7 +396,6 @@
                             <input type="radio" class="custom-control-input"
                                    name="show-radius" id="show-radius-off" value="off">
                             <label class="custom-control-label" for="show-radius-off">Off</label>
-<<<<<<< HEAD
                         </div>
                     </div>
 
@@ -517,16 +414,6 @@
                         </div>
                         <div class="custom-control custom-radio custom-control-inline">
                             <input type="radio" class="custom-control-input"
-                                   name="show-zones" id="show-zones-raid-all" value="raid-all">
-                            <label class="custom-control-label" for="show-zones-raid-all">All raid</label>
-                        </div>
-                        <div class="custom-control custom-radio custom-control-inline">
-                            <input type="radio" class="custom-control-input"
-                                   name="show-zones" id="show-zones-raid-single" value="raid-single">
-                            <label class="custom-control-label" for="show-zones-raid-single">Single raid</label>
-                        </div>
-                        <div class="custom-control custom-radio custom-control-inline">
-                            <input type="radio" class="custom-control-input"
                                    name="show-zones" id="show-zones-off" value="off">
                             <label class="custom-control-label" for="show-zones-off">Off</label>
                         </div>
@@ -559,74 +446,6 @@
                             <input type="radio" class="custom-control-input"
                                    name="show-grid" id="show-grid-off" value="off">
                             <label class="custom-control-label" for="show-grid-off">Off</label>
-=======
->>>>>>> 0c1e650c
-                        </div>
-                    </div>
-
-                    <div class="dropdown-divider"></div>
-<<<<<<< HEAD
-                    <h6 class="dropdown-header">Double click to</h6>
-                    <div class="col-auto align-self-center radio-group ml-1" id="double-click-action">
-                        <div class="custom-control custom-radio custom-control-inline">
-                            <input type="radio" class="custom-control-input" name="double-click-action"
-                                   id="double-click-action-compass" value="compass">
-                            <label class="custom-control-label" for="double-click-action-compass">Plot a course</label>
-                        </div>
-                        <div class="custom-control custom-radio custom-control-inline">
-                            <input type="radio" class="custom-control-input" name="double-click-action"
-                                   id="double-click-action-f11" value="f11">
-                            <label class="custom-control-label" for="double-click-action-f11">Show <span
-                                        class="caps">F11</span>
-                                coordinates</label>
-=======
-                    <h6 class="dropdown-header">Zones</h6>
-                    <div class="col-auto align-self-center radio-group ml-1" id="show-zones">
-                        <div class="custom-control custom-radio custom-control-inline">
-                            <input type="radio" class="custom-control-input"
-                                   name="show-zones" id="show-zones-pb-all" value="pb-all">
-                            <label class="custom-control-label" for="show-zones-pb-all">All port battle</label>
-                        </div>
-                        <div class="custom-control custom-radio custom-control-inline">
-                            <input type="radio" class="custom-control-input"
-                                   name="show-zones" id="show-zones-pb-single" value="pb-single">
-                            <label class="custom-control-label" for="show-zones-pb-single">Single port battle</label>
-                        </div>
-                        <div class="custom-control custom-radio custom-control-inline">
-                            <input type="radio" class="custom-control-input"
-                                   name="show-zones" id="show-zones-off" value="off">
-                            <label class="custom-control-label" for="show-zones-off">Off</label>
-                        </div>
-                    </div>
-
-                    <div class="dropdown-divider"></div>
-                    <h6 class="dropdown-header">Show trades</h6>
-                    <div class="col-auto align-self-center radio-group ml-1" id="show-trades-show">
-                        <div class="custom-control custom-radio custom-control-inline">
-                            <input type="radio" class="custom-control-input"
-                                   name="show-trades-show" id="show-trades-show-on" value="on">
-                            <label class="custom-control-label" for="show-trades-show-on">On</label>
-                        </div>
-                        <div class="custom-control custom-radio custom-control-inline">
-                            <input type="radio" class="custom-control-input"
-                                   name="show-trades-show" id="show-trades-show-off" value="off">
-                            <label class="custom-control-label" for="show-trades-show-off">Off</label>
-                        </div>
-                    </div>
-
-                    <div class="dropdown-divider"></div>
-                    <h6 class="dropdown-header">Show grid</h6>
-                    <div class="col-auto align-self-center radio-group ml-1" id="show-grid">
-                        <div class="custom-control custom-radio custom-control-inline">
-                            <input type="radio" class="custom-control-input"
-                                   name="show-grid" id="show-grid-on" value="on">
-                            <label class="custom-control-label" for="show-grid-on">On</label>
-                        </div>
-                        <div class="custom-control custom-radio custom-control-inline">
-                            <input type="radio" class="custom-control-input"
-                                   name="show-grid" id="show-grid-off" value="off">
-                            <label class="custom-control-label" for="show-grid-off">Off</label>
->>>>>>> 0c1e650c
                         </div>
                     </div>
                 </div>
@@ -658,18 +477,10 @@
         <div id="summary-column" class="summary-column"></div>
     </div>
     <div id="modal-section"></div>
-<<<<<<< HEAD
-
-</main>
-
-<script src="https://cdn.jsdelivr.net/npm/jquery@3.4.1/dist/jquery.slim.min.js"
-        integrity="sha384-J6qa4849blE2+poT4WnyKhv5vZF5SrPo0iEjwBvKU7imGFAV0wwj1yYfoRSJoZ+n"
-=======
 </main>
 
 <script src="https://cdnjs.cloudflare.com/ajax/libs/jquery/3.5.1/jquery.min.js"
         integrity="sha384-ZvpUoO/+PpLXR1lu4jmpXWu80pZlYUAfxl5NsBMWOEPSjUn/6Z/hRTt8+pR6L4N2"
->>>>>>> 0c1e650c
         crossorigin="anonymous"></script>
 <script src="https://cdn.jsdelivr.net/npm/popper.js@1.16.0/dist/umd/popper.min.js"
         integrity="sha384-Q6E9RHvbIyZFJoft+2mJbHaEWldlvI9IOYy5n3zV9zzTtmI3UksdQRVvoxMfooAo"
