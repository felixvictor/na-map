<!doctype html>
<html lang="<%= htmlWebpackPlugin.options.lang %>">
<head>
    <meta charset="utf-8">
    <meta http-equiv="x-ua-compatible" content="ie=edge">
    <title><%= htmlWebpackPlugin.options.title %></title>
    <meta name="description" content="<%= htmlWebpackPlugin.options.title %>">
    <meta name="viewport" content="width=device-width, initial-scale=1">
    <script async src="<%= htmlWebpackPlugin.options.gtag %>"></script>
</head>
<body>

<nav class="navbar fixed-top navbar-expand-lg navbar-light bg-light">
    <a class="navbar-brand" href="#"><img src="images/na-map-brand.jpg" width="30" height="30" alt=""></a>
    <button class="navbar-toggler" type="button" data-toggle="collapse" data-target="#navbarSupportedContent"
            aria-controls="navbarSupportedContent" aria-expanded="false" aria-label="Toggle navigation">
        <span class="navbar-toggler-icon"></span>
    </button>
    <div class="collapse navbar-collapse" id="navbarSupportedContent">
        <ul class="navbar-nav mr-auto">

            <li class="nav-item dropdown">
                <a class="nav-link dropdown-toggle" href="#" id="moveToDropdown" role="button" data-toggle="dropdown"
                   aria-haspopup="true" aria-expanded="false">
                    Move to
                </a>
                <div class="dropdown-menu extralarge-width" id="moveToMenu" aria-labelledby="moveToDropdown">
                    <h6 class="dropdown-header">F11 coordinates</h6>
                    <form id="f11" class="pb-2">
                        <fieldset>
                            <div class="form-row">
                                <div class="col-4 left-margin">
                                    <input type="number" step="0.1" min="-816000" max="830000" class="form-control"
                                           id="x-coord" placeholder="X" required>
                                </div>
                                <div class="col-4">
                                    <input type="number" step="0.1" min="-430000" max="830000" class="form-control"
                                           id="z-coord" placeholder="Z" required>
                                </div>
                                <div class="col-3">
                                    <button type="submit" class="btn btn-outline-primary">Move to</button>
                                </div>
                            </div>
                        </fieldset>
                    </form>
                </div>
            </li>

            <li class="nav-item dropdown pl-1">
                <a class="nav-link dropdown-toggle" href="#" id="predictDropdown" role="button" data-toggle="dropdown"
                   aria-haspopup="true" aria-expanded="false">
                    Wind prediction
                </a>
                <div class="dropdown-menu extralarge-width" id="predictMenu" aria-labelledby="predictDropdown">
                    <form id="windPrediction" class="p-2">
                        <div class="form-group">
                            <label for="direction">Current wind</label>
                            <input type="text" maxlength="3"
                                   pattern="(N|NNE|NE|ENE|E|ESE|SE|SSE|S|SSW|SW|WSW|W|WNW|NW|NNW)|(?:[012]?[0-9]{1,2}|3(?:[0-5][0-9]|60))"
                                   class="form-control" placeholder="Degrees or compass direction"
                                   id="direction" aria-label="direction" required>
                            <small class="form-text text-muted">Direction in degrees or compass rose, e.g. WSW.</small>
                        </div>
                        <div class="form-group">
                            <label for="time">Predict wind for</label>
                            <input type="text" maxlength="5" pattern="(?:[01]|2(?![4-9])){1}\d[ :\.][0-5]\d"
                                   class="form-control" placeholder="hh.mm" id="time" aria-label="time"
                                   required>
                            <small class="form-text text-muted">If the time entered lies before current time next day is
                                assumed.
                            </small>
                        </div>
                        <button type="submit" class="btn btn-outline-primary">Predict</button>
                    </form>
                </div>
            </li>

            <li class="nav-item pl-2">
                <select class="custom-select" name="port-names" id="port-names">
                </select>
            </li>

            <li class="nav-item pl-2">
                <select class="custom-select" name="good-names" id="good-names">
                </select>
            </li>
        </ul>

        <ul class="navbar-nav ml-auto">
            <li class="nav-item dropdown pr-2">
                <a class="nav-link dropdown-toggle" href="#" id="doubleclickDropdown" role="button"
                   data-toggle="dropdown" aria-haspopup="true" aria-expanded="false">
                    Double click to
                </a>
                <div class="dropdown-menu dropdown-menu-right large-width" id="doubleclickMenu"
                     aria-labelledby="doubleclickDropdown">
                    <div class="radio-group ml-1 py-1">
                        <div class="col-auto align-self-center">
                            <div class="custom-control custom-radio custom-control-inline">
                                <input type="radio" class="custom-control-input" name="mouseFunction" id="compass"
                                       value="compass" checked>
                                <label class="custom-control-label" for="compass">plot a course</label>
                            </div>
                            <div class="custom-control custom-radio custom-control-inline">
                                <input type="radio" class="custom-control-input" name="mouseFunction" id="F11"
                                       value="F11">
                                <label class="custom-control-label" for="F11">show F11 coordinates</label>
                            </div>
                        </div>
                    </div>
                </div>
            </li>
        </ul>
        <button id="reset" type="reset" class="btn btn-outline-secondary">Clear</button>
    </div>
</nav>

<<<<<<< HEAD
<script src="https://d3js.org/d3.v4.min.js"></script>
=======
<div id="na" class="na">
</div>

<section id="modal" class="modal" data-keyboard="false" data-backdrop="static" tabindex="-1" role="dialog">
    <div class="modal-dialog" role="document">
        <div class="modal-content">
            <header class="modal-header">
                <h3><%= htmlWebpackPlugin.options.title %>&nbsp;<span
                            class="text-primary small">v<%= htmlWebpackPlugin.options.version %></span></h3>
            </header>

            <div class="modal-body">
                <p>Yet another map which uses the in-game map and live data (daily updated soonish after maintenance).
                    Please check the <a href="http://forum.game-labs.net/topic/23980-yet-another-map-naval-action-map/">
                        Game-Labs forum post</a> for further details. Feedback is very welcome.</p>
                <p>Designed by iB aka Felix Victor.</p>
            </div>
            <footer class="modal-footer">
                <button type="button" class="btn btn-secondary" data-dismiss="modal" data-server="eu1">Caribbean
                </button>
                <button type="button" class="btn btn-secondary" data-dismiss="modal" data-server="eu2">PvE only</button>
            </footer>
        </div>
    </div>
</section>

<script src="https://d3js.org/d3.v4.js"></script>
>>>>>>> 92fd1644
</body>
</html><|MERGE_RESOLUTION|>--- conflicted
+++ resolved
@@ -115,9 +115,6 @@
     </div>
 </nav>
 
-<<<<<<< HEAD
-<script src="https://d3js.org/d3.v4.min.js"></script>
-=======
 <div id="na" class="na">
 </div>
 
@@ -144,7 +141,6 @@
     </div>
 </section>
 
-<script src="https://d3js.org/d3.v4.js"></script>
->>>>>>> 92fd1644
+<script src="https://d3js.org/d3.v4.min.js"></script>
 </body>
 </html>