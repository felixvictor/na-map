[[headers]]
    for = "/fonts/*"
    [headers.values]
        Cache-Control = "max-age=2628000, must-revalidate"

[[headers]]
    for = "/icons/*"
    [headers.values]
        Cache-Control = "max-age=2628000, must-revalidate"

[[headers]]
    for = "/images/*"
    [headers.values]
        Cache-Control = "max-age=2628000, must-revalidate"

[[headers]]
    for = "/*.json"
    [headers.values]
        Cache-Control = "public"
<<<<<<< HEAD
        Expires = "Wed, 05 Sep 2018 10:00:00 GMT" # bash change here
=======
        Expires = "Sat, 15 Sep 2018 10:00:00 GMT" # bash change here
>>>>>>> 5d18f21c

[[headers]]
    for = "/*-pb.json"
    [headers.values]
        Cache-Control = "max-age=50, must-revalidate"<|MERGE_RESOLUTION|>--- conflicted
+++ resolved
@@ -17,11 +17,7 @@
     for = "/*.json"
     [headers.values]
         Cache-Control = "public"
-<<<<<<< HEAD
-        Expires = "Wed, 05 Sep 2018 10:00:00 GMT" # bash change here
-=======
         Expires = "Sat, 15 Sep 2018 10:00:00 GMT" # bash change here
->>>>>>> 5d18f21c
 
 [[headers]]
     for = "/*-pb.json"
