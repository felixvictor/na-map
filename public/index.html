<!doctype html>
<html lang="en-GB">
<head>
    <meta charset="utf-8">
    <meta content="ie=edge" http-equiv="x-ua-compatible">
    <title>Naval Action map</title>
    <meta content="Naval Action map" name="description">
    <meta content="width=device-width,initial-scale=1" name="viewport">

    <link href="images/icons/favicon-16x16.png" rel="icon" sizes="16x16" type="image/png">
    <link href="images/icons/favicon-32x32.png" rel="icon" sizes="32x32" type="image/png">
    <link href="images/icons/android-192x192.png" rel="icon" sizes="192x192" type="image/png">
    <link href="images/icons/apple-touch-icon-180x180.png" rel="apple-touch-icon" sizes="180x180">
    <meta content="images/icons/browserconfig.xml" name="msapplication-config">

    <script src="https://www.googletagmanager.com/gtag/js?id=UA-109520372-1" async></script>
<<<<<<< HEAD
<link href="na-map.min.css?9d154c326df78bf79734" rel="stylesheet" crossorigin="anonymous" integrity="sha256-jdgip2RLG13l7wj0txzmAN6USeMC5sAuN0YY9K0hGZA= sha384-GPQ7prxx0P8fNL1JRkEZyOSvdbcop/qZY/js1l4mDoxKIoikzcvJDXw9Q/au/JEk"></head>
=======
<link href="na-map.min.css?551eae714afc2ff0d22f" rel="stylesheet" crossorigin="anonymous" integrity="sha256-NZj2ynr37eCbbYwK1ZfhHADGw6na1+XLriqaSgsw1tU= sha384-Z0ym41TrJpnBMrRO/I8pe8QgyvHJnzbERKBLXRsPVWj2ApVxkLXhZ9s4qcAuTgqU"></head>
>>>>>>> 069c1f8d
<body>

<nav class="bg-light fixed-top navbar navbar-expand-lg navbar-light">
    <a class="navbar-brand" href="#"><img alt="" height="30" src="images/na-map-brand.jpg" width="30"></a>
    <button class="navbar-toggler" type="button" aria-controls="navbarSupportedContent" aria-expanded="false" aria-label="Toggle navigation" data-target="#navbarSupportedContent" data-toggle="collapse">
        <span class="navbar-toggler-icon"></span>
    </button>
    <div class="collapse navbar-collapse" id="navbarSupportedContent">
        <ul class="navbar-nav mr-auto">

            <li class="nav-item dropdown">
                <a class="dropdown-toggle nav-link" href="#" id="moveToDropdown" aria-expanded="false" aria-haspopup="true" data-toggle="dropdown" role="button">
                    Move to
                </a>
                <div class="dropdown-menu extralarge-width p-2" id="moveToMenu" aria-labelledby="moveToDropdown">
                    <form id="f11">
                        <div class="input-group">
                            <div class="input-group-prepend">
                                <span class="input-group-text">F11 coordinates</span>
                            </div>
                            <input class="form-control" id="x-coord" type="number" required max="830000" min="-816000" placeholder="X" step="0.1">
                            <input class="form-control" id="z-coord" type="number" required max="830000" min="-430000" placeholder="Z" step="0.1">
                            <div class="input-group-append">
                                <button class="btn btn-outline-primary" type="button" id="copy-coord" title="Copy to clipboard"><i class="far fa-copy"></i>
                                </button>
                                <button class="btn btn-primary" type="submit">Move to</button>
                            </div>
                        </div>
                    </form>
                </div>
            </li>

            <li class="nav-item dropdown pl-1">
                <a class="dropdown-toggle nav-link" href="#" id="predictDropdown" aria-expanded="false" aria-haspopup="true" data-toggle="dropdown" role="button">
                    Wind prediction
                </a>
                <div class="dropdown-menu extralarge-width" id="predictMenu" aria-labelledby="predictDropdown">
                    <form id="windPrediction" class="p-2">
                        <div class="form-group row">
                            <label for="direction" class="col-form-label col-sm-6 align-top">Wind currently blowing
                                from</label>
                            <div class="col-sm-6">
                                <div class="rslider" id="direction"></div>
                            </div>
                        </div>
                        <div class="form-group row">
                            <label for="wind-time" class="col-form-label col-sm-6">Predict wind for</label>
                            <div class="col-sm-6">
                                <div class="form-group">
                                    <div class="input-group date" id="wind-time" data-target-input="nearest">
                                        <input class="form-control datetimepicker-input" id="wind-time-input" type="text" required aria-label="wind-time" data-target="#wind-time">
                                        <div class="input-group-append" data-target="#wind-time" data-toggle="datetimepicker">
                                            <span class="input-group-text"><i class="far fa-clock"></i></span>
                                        </div>
                                    </div>
                                </div>
                                <small class="form-text text-muted">Server time</small>
                            </div>
                        </div>
                        <button class="btn btn-outline-primary" type="submit">Predict</button>
                    </form>
                </div>
            </li>

            <li class="nav-item dropdown pl-1">
                <a class="dropdown-toggle nav-link" href="#" id="propertyDropdown" aria-expanded="false" aria-haspopup="true" data-toggle="dropdown" role="button">
                    Select ports on
                </a>
                <div class="dropdown-menu large-width" id="propertyMenu" aria-labelledby="propertyDropdown">
                    <h6 class="dropdown-header">Ownership</h6>
                    <a class="dropdown-item" href="#" id="menu-prop-nation">
                        <select id="prop-nation" name="prop-nation" title="Select a nation" class="custom-select"></select>
                    </a>
                    <a class="dropdown-item" href="#" id="menu-prop-clan">
                        <select id="prop-clan" name="prop-clan" title="Select a clan" class="custom-select"></select>
                    </a>
                    <div class="dropdown-divider"></div>
                    <h6 class="dropdown-header">Property</h6>
                    <a class="dropdown-item pt-1" href="#" id="menu-prop-all">Available to all</a>
                    <a class="dropdown-item pt-1" href="#" id="menu-prop-green">Green zone</a>
                    <div class="dropdown-divider"></div>
                    <h6 class="dropdown-header">Port battle time range</h6>
                    <div class="dropdown-item" id="menu-prop-pb-range">
                        <form id="prop-pb-range">
                            <div class="form-group row">
                                <label for="prop-pb-from-input" class="col-form-label col-sm-2">From</label>
                                <div class="input-group date col-sm-10" id="prop-pb-from" data-target-input="nearest">
                                    <input class="form-control datetimepicker-input" id="prop-pb-from-input" type="text" required aria-label="prop-pb-from" data-target="#prop-pb-from">
                                    <div class="input-group-append" data-target="#prop-pb-from" data-toggle="datetimepicker">
                                        <span class="input-group-text"><i class="far fa-clock"></i></span>
                                    </div>
                                </div>
                            </div>
                            <div class="form-group row">
                                <label for="prop-pb-to-input" class="col-form-label col-sm-2">To</label>
                                <div class="input-group date col-sm-10" id="prop-pb-to" data-target-input="nearest">
                                    <input class="form-control datetimepicker-input" id="prop-pb-to-input" type="text" required aria-label="prop-pb-to" data-target="#prop-pb-to">
                                    <div class="input-group-append" data-target="#prop-pb-to" data-toggle="datetimepicker">
                                        <span class="input-group-text"><i class="far fa-clock"></i></span>
                                    </div>
                                </div>
                            </div>
                            <button class="btn btn-outline-primary" type="submit">Go</button>
                        </form>
                    </div>
                    <div class="dropdown-divider"></div>
                    <h6 class="dropdown-header">Capture time</h6>
                    <a class="dropdown-item" href="#" id="menu-prop-yesterday">Yesterday</a>
                    <a class="dropdown-item" href="#" id="menu-prop-this-week">This week</a>
                    <a class="dropdown-item" href="#" id="menu-prop-last-week">Last week</a>
                    <div class="dropdown-divider"></div>
                    <h6 class="dropdown-header">Capture time range</h6>
                    <div class="dropdown-item" id="menu-prop-range">
                        <form id="prop-range">
                            <div class="form-group row">
                                <label for="prop-from-input" class="col-form-label col-sm-2">From</label>
                                <div class="input-group date col-sm-10" id="prop-from" data-target-input="nearest">
                                    <input class="form-control datetimepicker-input" id="prop-from-input" type="text" required aria-label="prop-from" data-target="#prop-from">
                                    <div class="input-group-append" data-target="#prop-from" data-toggle="datetimepicker">
                                        <span class="input-group-text"><i class="far fa-calendar"></i></span>
                                    </div>
                                </div>
                            </div>
                            <div class="form-group row">
                                <label for="prop-to-input" class="col-form-label col-sm-2">To</label>
                                <div class="input-group date col-sm-10" id="prop-to" data-target-input="nearest">
                                    <input class="form-control datetimepicker-input" id="prop-to-input" type="text" required aria-label="prop-to" data-target="#prop-to">
                                    <div class="input-group-append" data-target="#prop-to" data-toggle="datetimepicker">
                                        <span class="input-group-text"><i class="far fa-calendar"></i></span>
                                    </div>
                                </div>
                            </div>
                            <button class="btn btn-outline-primary" type="submit">Go</button>
                        </form>
                    </div>
                    <div class="dropdown-divider"></div>
                    <h6 class="dropdown-header">Conquest mark</h6>
                    <a class="dropdown-item" href="#" id="menu-prop-cm">
                        <select id="prop-cm" name="prop-cm" title="Select amount" class="custom-select"></select>
                    </a>
                </div>
            </li>

            <li class="nav-item pl-2">
                <label for="port-names"></label><select id="port-names" name="port-names" class="">
                </select>
            </li>

            <li class="nav-item pl-2">
                <label for="good-names"></label><select id="good-names" name="good-names" class="">
                </select>
            </li>

            <li class="nav-item pl-2">
                <a class="btn btn-primary" id="button-ship-compare" role="button">Ship comparison</a>
            </li>

            <li class="nav-item pl-2">
                <a class="btn btn-primary" href="port-battle.xlsx" role="button" download="port-battle-calculator.xlsx">Download
                    PB calculator</a>
            </li>
        </ul>

        <ul class="ml-auto navbar-nav">
            <li class="nav-item dropdown pr-2">
                <a class="dropdown-toggle nav-link" href="#" id="doubleclickDropdown" aria-expanded="false" aria-haspopup="true" data-toggle="dropdown" role="button">
                    Settings
                </a>
                <div class="dropdown-menu large-width dropdown-menu-right" id="doubleclickMenu" aria-labelledby="doubleclickDropdown">

                    <div class="dropdown-divider"></div>
                    <h6 class="dropdown-header">Show</h6>
                    <div class="align-self-center col-auto ml-1 py-1">
                        <div class="custom-control custom-checkbox">
                            <input class="custom-control-input" id="show-teleport" type="checkbox">
                            <label for="show-teleport" class="custom-control-label">teleport areas</label>
                        </div>
                        <div class="custom-control custom-checkbox">
                            <input class="custom-control-input" id="show-pb" type="checkbox">
                            <label for="show-pb" class="custom-control-label">single port battle zone</label>
                            <small class="form-text text-muted">Use 'go to a port'</small>
                        </div>
                    </div>

                    <div class="dropdown-divider"></div>
                    <h6 class="dropdown-header">Double click to</h6>
                    <div class="ml-1 py-1 radio-group" id="double-click-action">
                        <div class="align-self-center col-auto">
                            <div class="custom-control custom-control-inline custom-radio">
                                <input class="custom-control-input" id="compass" type="radio" name="mouseFunction" value="compass" checked>
                                <label for="compass" class="custom-control-label">plot a course</label>
                            </div>
                            <div class="custom-control custom-control-inline custom-radio">
                                <input class="custom-control-input" id="F11" type="radio" name="mouseFunction" value="F11">
                                <label for="F11" class="custom-control-label">show F11 coordinates</label>
                            </div>
                        </div>
                    </div>
                </div>
            </li>
        </ul>
        <button class="btn btn-outline-secondary" type="reset" id="reset">Clear</button>
    </div>
</nav>

<div class="na" id="na">
</div>

<section class="modal" data-backdrop="static" data-keyboard="false" id="modal-greetings" role="dialog" tabindex="-1">
    <div class="modal-dialog" role="document">
        <div class="modal-content">
            <header class="modal-header">
                <h3>Naval Action map <span class="small text-primary">v2.2</span></h3>
            </header>
            <div class="modal-body">
                <p>Yet another map which uses the in-game map and live data (daily updated soonish after maintenance).
                    Please check the <a href="http://forum.game-labs.net/topic/23980-yet-another-map-naval-action-map/">
                        Game-Labs forum post</a> for further details. Feedback is very welcome.</p>
                <p>Designed by iB aka Felix Victor.</p>
            </div>
            <footer class="modal-footer">
                <button class="btn btn-secondary" type="button" data-dismiss="modal" data-server="eu1">Caribbean
                </button>
                <button class="btn btn-secondary" type="button" data-dismiss="modal" data-server="eu2">PvE only</button>
            </footer>
        </div>
    </div>
</section>

<section class="modal" data-backdrop="static" data-keyboard="false" id="modal-ships" role="dialog" tabindex="-1">
    <div class="modal-dialog modal-lg" role="document">
        <div class="modal-content">
            <header class="modal-header">
                <h3>Ship comparison</h3>
            </header>

            <div class="modal-body">
                <div class="container-fluid">
                    <div class="row">
                        <div class="ml-auto col-md-4 pt-2 columnA">
                            <select id="ship-Base-select" name="ship-Base-select" title="Select a ship">
                            </select>
                            <div id="ship-Base"></div>
                        </div>
                        <div class="ml-auto col-md-4 pt-2 columnC">
                            <select id="ship-C1-select" name="ship-C1-select" title="Select a ship">
                            </select>
                            <div id="ship-C1"></div>
                        </div>
                        <div class="ml-auto col-md-4 pt-2 columnC">
                            <select id="ship-C2-select" name="ship-C2-select" title="Select a ship">
                            </select>
                            <div id="ship-C2"></div>
                        </div>
                    </div>
                </div>
                <footer class="modal-footer">
                    <button class="btn btn-secondary" type="button" data-dismiss="modal">Close</button>
                </footer>
            </div>
        </div>
    </div>
</section>

<script src="https://d3js.org/d3.v4.min.js"></script>
<<<<<<< HEAD
<script src="na-map.min.js?9d154c326df78bf79734" crossorigin="anonymous" integrity="sha256-2j/xqxd9sXs7ZPAeyQ3pJouDfZPzLpU9uIhrFYvWqJU= sha384-tYuV/QfVnPcDkksZ7t9ScUxw68xTLqVk2TdZQuvIsvISlIIBJ2vZub5AXkiUcI1m" type="text/javascript"></script></body>
=======
<script src="na-map.min.js?551eae714afc2ff0d22f" crossorigin="anonymous" integrity="sha256-qSqyNHGiQTK5WS7Dzn1xGpNPJ6+jIMYHiAqIjdPTYCI= sha384-l7WD+iDh9VnXMiwLBS8COrDYPuuvcOz2RHcfalkcwu1T/96tSBeKeH+2MnAZl47p" type="text/javascript"></script></body>
>>>>>>> 069c1f8d
</html><|MERGE_RESOLUTION|>--- conflicted
+++ resolved
@@ -14,11 +14,7 @@
     <meta content="images/icons/browserconfig.xml" name="msapplication-config">
 
     <script src="https://www.googletagmanager.com/gtag/js?id=UA-109520372-1" async></script>
-<<<<<<< HEAD
-<link href="na-map.min.css?9d154c326df78bf79734" rel="stylesheet" crossorigin="anonymous" integrity="sha256-jdgip2RLG13l7wj0txzmAN6USeMC5sAuN0YY9K0hGZA= sha384-GPQ7prxx0P8fNL1JRkEZyOSvdbcop/qZY/js1l4mDoxKIoikzcvJDXw9Q/au/JEk"></head>
-=======
 <link href="na-map.min.css?551eae714afc2ff0d22f" rel="stylesheet" crossorigin="anonymous" integrity="sha256-NZj2ynr37eCbbYwK1ZfhHADGw6na1+XLriqaSgsw1tU= sha384-Z0ym41TrJpnBMrRO/I8pe8QgyvHJnzbERKBLXRsPVWj2ApVxkLXhZ9s4qcAuTgqU"></head>
->>>>>>> 069c1f8d
 <body>
 
 <nav class="bg-light fixed-top navbar navbar-expand-lg navbar-light">
@@ -231,7 +227,7 @@
     <div class="modal-dialog" role="document">
         <div class="modal-content">
             <header class="modal-header">
-                <h3>Naval Action map <span class="small text-primary">v2.2</span></h3>
+                <h3>Naval Action map <span class="small text-primary">v3</span></h3>
             </header>
             <div class="modal-body">
                 <p>Yet another map which uses the in-game map and live data (daily updated soonish after maintenance).
@@ -284,9 +280,5 @@
 </section>
 
 <script src="https://d3js.org/d3.v4.min.js"></script>
-<<<<<<< HEAD
-<script src="na-map.min.js?9d154c326df78bf79734" crossorigin="anonymous" integrity="sha256-2j/xqxd9sXs7ZPAeyQ3pJouDfZPzLpU9uIhrFYvWqJU= sha384-tYuV/QfVnPcDkksZ7t9ScUxw68xTLqVk2TdZQuvIsvISlIIBJ2vZub5AXkiUcI1m" type="text/javascript"></script></body>
-=======
 <script src="na-map.min.js?551eae714afc2ff0d22f" crossorigin="anonymous" integrity="sha256-qSqyNHGiQTK5WS7Dzn1xGpNPJ6+jIMYHiAqIjdPTYCI= sha384-l7WD+iDh9VnXMiwLBS8COrDYPuuvcOz2RHcfalkcwu1T/96tSBeKeH+2MnAZl47p" type="text/javascript"></script></body>
->>>>>>> 069c1f8d
 </html>