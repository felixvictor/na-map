<!doctype html>
<html itemscope itemtype="http://schema.org/Map" lang="en-GB">
<head>
    <meta charset="utf-8">
    <meta content="width=device-width,initial-scale=1" name="viewport">
    <title>Naval Action map</title>
    <meta content="Yet another map with in-game map, resources, ship and wood comparisons. Port battle data is updated constantly from twitter and all data daily after maintenance." name="description">
    
        <link href="https://na-map.netlify.app/" rel="canonical">
    
    <meta content="Naval Action map" property="og:title" itemprop="name">
    <meta content="Yet another map with in-game map, resources, ship and wood comparisons. Port battle data is updated constantly from twitter and all data daily after maintenance." property="og:description" itemprop="description">
    <meta content="images/icons/firefox_app_512x512.png" property="og:image" itemprop="image">
    <meta content="https://na-map.netlify.app/" property="og:url" itemprop="url">

    <meta content="en_gb" property="og:locale">
    <meta content="website" property="og:type">

    <meta content="summary_large_image" name="twitter:card">

    <script src="https://www.google-analytics.com/analytics.js" async></script>
<meta content="width=device-width,initial-scale=1,shrink-to-fit=no" name="viewport"><link href="/images/icons/favicon.ico" rel="shortcut icon"><link href="/images/icons/favicon-16x16.png" rel="icon" sizes="16x16" type="image/png"><link href="/images/icons/favicon-32x32.png" rel="icon" sizes="32x32" type="image/png"><link href="/images/icons/favicon-48x48.png" rel="icon" sizes="48x48" type="image/png"><link href="/images/icons/manifest.json" rel="manifest"><meta content="yes" name="mobile-web-app-capable"><meta content="#6a7153" name="theme-color"><meta content="na-map" name="application-name"><meta content="#a99d89" name="msapplication-TileColor"><meta content="/images/icons/mstile-144x144.png" name="msapplication-TileImage"><meta content="/images/icons/browserconfig.xml" name="msapplication-config"><link href="main.7a5bc8521e493653e52f.css" rel="stylesheet" crossorigin="anonymous" integrity="sha384-nHb5S/h+XjMLbWsiikEuNJAgRyOC0neKmVmos4/iPb9CeisRYc+35K6OU4+DaDri"></head>

<body>



<nav class="navbar navbar-expand-lg navbar-light">
    <a class="navbar-brand" href="/">
        <img alt="Brand" height="32" src="images/icons/android-chrome-48x48.png" width="32">
    </a>
    <button class="navbar-toggler" type="button" aria-label="Toggle navigation" aria-controls="navbarSupportedContent" aria-expanded="false" data-target="#navbarSupportedContent" data-toggle="collapse">
        <span class="navbar-toggler-icon"></span>
    </button>
    <div class="collapse navbar-collapse" id="navbarSupportedContent">
        <ul class="navbar-nav mr-auto">

            <li class="nav-item pr-2 dropdown" id="selectPortNavbar">
                <a class="dropdown-toggle nav-link" id="propertyDropdown" href="#" data-toggle="dropdown" aria-expanded="false" aria-haspopup="true">
                    Select ports on
                </a>
                <div class="dropdown-menu" id="propertyMenu" aria-labelledby="propertyDropdown">
                    <h6 class="dropdown-header">Property</h6>
                    <div class="dropdown-submenu">
                        <a class="dropdown-item dropdown-toggle" id="dropdown-select" href="#" data-toggle="dropdown" role="button">Select</a>
                        <div class="dropdown-menu" aria-labelledby="dropdown-select">
                            <a class="dropdown-item" id="menu-prop-deep" href="#">Deep water</a>
                            <a class="dropdown-item" id="menu-prop-shallow" href="#">Shallow water</a>
                            <div class="dropdown-divider"></div>
                            <a class="dropdown-item" id="menu-prop-all" href="#">Available to all</a>
                            <a class="dropdown-item" id="menu-prop-non-capturable" href="#">Non-capturable</a>
                            <div class="dropdown-divider"></div>
                            <a class="dropdown-item" id="menu-prop-large" href="#">1st rate AI</a>
                            <a class="dropdown-item" id="menu-prop-medium" href="#">4th rate AI</a>
                            <a class="dropdown-item" id="menu-prop-small" href="#">6th rate AI</a>
                        </div>
                    </div>

                    <div class="dropdown-divider"></div>

                    <h6 class="dropdown-header">Front lines</h6>
                    <div class="dropdown-item">
                        <label>
                            <select id="frontlines-attacking-nation-select" name="frontlines-attacking-nation-select" title="Select nation attacking"></select>
                        </label>
                    </div>
                    <div class="dropdown-item">
                        <label>
                            <select id="frontlines-defending-nation-select" name="frontlines-defending-nation-select" title="Select nation defending"></select>
                        </label>
                    </div>

                    <div class="dropdown-divider"></div>
                    <h6 class="dropdown-header">Conquest mark</h6>
                    <div class="dropdown-item">
                        <label>
                            <select id="prop-cm-select" name="prop-cm-select" title="Select"></select>
                        </label>
                    </div>

                    <div class="dropdown-divider"></div>
                    <h6 class="dropdown-header">Port owner</h6>
                    <div class="dropdown-item">
                        <label>
                            <select id="prop-nation-select" name="prop-nation-select" title="Select nation"></select>
                        </label>
                    </div>
                    <div class="dropdown-item">
                        <label>
                            <select id="prop-clan-select" name="prop-clan-select" title="Select clan"></select>
                        </label>
                    </div>

                    <div class="dropdown-divider"></div>
                    <h6 class="dropdown-header">Port battle</h6>

                    <div class="dropdown-submenu">
                        <a class="dropdown-item dropdown-toggle" href="#" data-toggle="dropdown">Time range set by port
                            owner</a>
                        <div class="dropdown-menu col-sm-10">
                            <div class="dropdown-item" id="menu-prop-pb-range">
                                <form id="prop-pb-range">
                                    <div class="form-group row">
                                        <label class="col-form-label col-sm-4" for="prop-pb-from-input">From</label>
                                        <div class="date input-group col-sm-8" id="prop-pb-from" data-target-input="nearest">
                                            <input class="datetimepicker-input form-control" id="prop-pb-from-input" aria-label="prop-pb-from" data-target="#prop-pb-from" required>
                                            <div class="input-group-append" data-target="#prop-pb-from" data-toggle="datetimepicker">
                                                <span class="input-group-text"><i class="icon icon-clock"></i></span>
                                            </div>
                                        </div>
                                    </div>
                                    <div class="form-group row">
                                        <label class="col-form-label col-sm-4" for="prop-pb-to-input">To</label>
                                        <div class="date input-group col-sm-8" id="prop-pb-to" data-target-input="nearest">
                                            <input class="datetimepicker-input form-control" id="prop-pb-to-input" aria-label="prop-pb-to" data-target="#prop-pb-to" required>
                                            <div class="input-group-append" data-target="#prop-pb-to" data-toggle="datetimepicker">
                                                <span class="input-group-text"><i class="icon icon-clock"></i></span>
                                            </div>
                                        </div>
                                    </div>
                                    <button class="btn btn-outline-secondary float-right" type="submit">Go
                                    </button>
                                </form>
                            </div>
                        </div>
                    </div>

                    <div class="dropdown-divider"></div>
                    <h6 class="dropdown-header">Port capture</h6>


                    <div class="dropdown-submenu">
                        <a class="dropdown-item dropdown-toggle" href="#" data-toggle="dropdown">Fixed date range</a>
                        <div class="dropdown-menu">
                            <a class="dropdown-item" id="menu-prop-today" href="#">Today</a>
                            <a class="dropdown-item" id="menu-prop-yesterday" href="#">Yesterday</a>
                            <a class="dropdown-item" id="menu-prop-this-week" href="#">This week</a>
                            <a class="dropdown-item" id="menu-prop-last-week" href="#">Last week</a>
                        </div>
                    </div>

                    <div class="dropdown-submenu">
                        <a class="dropdown-item dropdown-toggle" href="#" data-toggle="dropdown">Free date range</a>
                        <div class="dropdown-menu col-sm-10">
                            <div class="dropdown-item" id="menu-prop-range">
                                <form id="prop-range">
                                    <div class="form-group row">
                                        <label class="col-form-label col-sm-3" for="prop-from-input">From</label>
                                        <div class="date input-group col-sm-9" id="prop-from" data-target-input="nearest">
                                            <input class="datetimepicker-input form-control" id="prop-from-input" aria-label="prop-from" data-target="#prop-from" required>
                                            <div class="input-group-append" data-target="#prop-from" data-toggle="datetimepicker">
                                                <span class="input-group-text"><i class="icon icon-calendar"></i></span>
                                            </div>
                                        </div>
                                    </div>
                                    <div class="form-group row">

                                        <label class="col-form-label col-sm-3" for="prop-to-input">To</label>
                                        <div class="date input-group col-sm-9" id="prop-to" data-target-input="nearest">
                                            <input class="datetimepicker-input form-control" id="prop-to-input" aria-label="prop-to" data-target="#prop-to" required>
                                            <div class="input-group-append" data-target="#prop-to" data-toggle="datetimepicker">
                                                <span class="input-group-text"><i class="icon icon-calendar"></i></span>
                                            </div>
                                        </div>
                                    </div>
                                    <button class="btn btn-outline-primary" type="submit">Go</button>
                                </form>
                            </div>
                        </div>
                    </div>
                </div>
            </li>

            <li class="nav-item pr-2">
                <label><select id="port-names-select" name="port-names-select"></select></label>
            </li>

            <li class="nav-item pr-2">
                <label><select id="buy-goods-select" name="buy-goods-select"></select></label>
            </li>

            <li class="nav-item pr-2">
                <label><select id="inventory-select" name="inventory-select" class="d-none"></select></label>
            </li>
        </ul>

        <ul class="navbar-nav ml-auto">

            <li class="nav-item pr-2 dropdown">
                <a class="dropdown-toggle nav-link" id="map-tools-dropdown" href="#" data-toggle="dropdown" aria-expanded="false" aria-haspopup="true" role="button">
                    Map tools
                </a>
                <div class="dropdown-menu dropdown-menu-right" id="map-tools-menu" aria-labelledby="map-tools-dropdown">

                    <a class="dropdown-item" id="button-predict-wind" href="#">Predict wind</a>
                    <a class="dropdown-item" id="button-ingame-wind" href="#">In-game wind</a>
                    <a class="dropdown-item" id="button-go-to-f11" href="#">Go to <span class="caps">F11</span> <span class="badge badge-pill badge-primary small text-right">shift+<span class="caps">F11</span></span></a>
                    <a class="dropdown-item" id="button-get-position" href="#">Get position</a>
                    <a class="dropdown-item" id="button-make-journey" href="#"> Make journey</a>
                </div>
            </li>

            <li class="nav-item pr-2 dropdown">
                <a class="dropdown-toggle nav-link" id="game-tools-dropdown" href="#" data-toggle="dropdown" aria-expanded="false" aria-haspopup="true" role="button">
                    Game tools
                </a>
                <div class="dropdown-menu dropdown-menu-right" id="game-tools-menu" aria-labelledby="game-tools-dropdown">

                    <h6 class="dropdown-header">Compare</h6>
                    <a class="dropdown-item" id="button-ship-compare">Ships</a>
                    <a class="dropdown-item" id="button-wood-compare">Woods</a>

                    <div class="dropdown-divider"></div>
                    <h6 class="dropdown-header">List</h6>
                    <a class="dropdown-item" id="button-recipe-list">Admiralty items and recipes</a>
                    <a class="dropdown-item" id="button-building-list">Buildings</a>
                    <a class="dropdown-item" id="button-cannon-list">Cannons</a>
                    <a class="dropdown-item" id="button-loot-list">Loot and chests</a>
                    <a class="dropdown-item" id="button-module-list">Modules</a>
                    <a class="dropdown-item" id="button-ownership-list">Port ownership</a>
                    <a class="dropdown-item" id="button-ingredient-list">Recipe ingredients</a>
                    <a class="dropdown-item" id="button-ship-list">Ships</a>
                    <a class="dropdown-item" id="button-ship-blueprint-list">Ship blueprints</a>
                    <a class="dropdown-item" id="button-wood-list">Woods</a>

                    <div class="dropdown-divider"></div>
                    <h6 class="dropdown-header">Download</h6>
                    <a class="dropdown-item" id="button-download-pb-calc" href="data/port-battle.xlsx" download="port-battle-calculator.xlsx">Port battle calculator</a>
                </div>
            </li>

            <li class="nav-item pr-2 dropdown">
                <a class="dropdown-toggle nav-link" id="settingsDropdown" href="#" data-toggle="dropdown" aria-expanded="false" aria-haspopup="true" role="button" aria-label="Settings" title="Settings">
                    <i class="icon icon-navbar icon-options" aria-hidden="true"></i><span class="sr-only">Settings</span>
                </a>
                <div class="dropdown-menu dropdown-menu-right extralarge-width" id="settingsMenu" aria-labelledby="settingsDropdown">

                    <h6 class="dropdown-header">Game server</h6>
                    <div class="align-self-center col-auto ml-1 radio-group" id="server-name">
                        
                        
                        
                            <div class="custom-control custom-control-inline custom-radio">
                                <input class="custom-control-input" id="server-name-eu1" name="server-name" type="radio" value="eu1">
                                <label class="custom-control-label" for="server-name-eu1">
                                    War
                                    <span class="caps">(PVP)</span>
                                </label>
                            </div>
                        
                            <div class="custom-control custom-control-inline custom-radio">
                                <input class="custom-control-input" id="server-name-eu2" name="server-name" type="radio" value="eu2">
                                <label class="custom-control-label" for="server-name-eu2">
                                    Peace
                                    <span class="caps">(PVE)</span>
                                </label>
                            </div>
                        
                    </div>

                    <div class="dropdown-divider"></div>
                    <h6 class="dropdown-header">Show per port</h6>
                    <div class="align-self-center col-auto ml-1 radio-group" id="show-radius">
                        <div class="custom-control custom-control-inline custom-radio">
                            <input class="custom-control-input" id="show-radius-attack" name="show-radius" type="radio" value="attack">
                            <label class="custom-control-label" for="show-radius-attack">Attack</label>
                        </div>
                        <div class="custom-control custom-control-inline custom-radio">
                            <input class="custom-control-input" id="show-radius-county" name="show-radius" type="radio" value="county">
                            <label class="custom-control-label" for="show-radius-county">County</label>
                        </div>
                        <div class="custom-control custom-control-inline custom-radio">
                            <input class="custom-control-input" id="show-radius-position" name="show-radius" type="radio" value="position">
                            <label class="custom-control-label" for="show-radius-position">Position</label>
                        </div>
                        <div class="custom-control custom-control-inline custom-radio">
                            <input class="custom-control-input" id="show-radius-points" name="show-radius" type="radio" value="points">
                            <label class="custom-control-label" for="show-radius-points">Points</label>
                        </div>
                        <div class="custom-control custom-control-inline custom-radio">
                            <input class="custom-control-input" id="show-radius-tax" name="show-radius" type="radio" value="tax">
                            <label class="custom-control-label" for="show-radius-tax">Tax income</label>
                        </div>
                        <div class="custom-control custom-control-inline custom-radio">
                            <input class="custom-control-input" id="show-radius-net" name="show-radius" type="radio" value="net">
                            <label class="custom-control-label" for="show-radius-net">Net income</label>
                        </div>
                        <div class="custom-control custom-control-inline custom-radio">
                            <input class="custom-control-input" id="show-radius-off" name="show-radius" type="radio" value="off">
                            <label class="custom-control-label" for="show-radius-off">Off</label>
                        </div>
                    </div>

                    <div class="dropdown-divider"></div>
                    <h6 class="dropdown-header">Zones</h6>
                    <div class="align-self-center col-auto ml-1 radio-group" id="show-zones">
                        <div class="custom-control custom-control-inline custom-radio">
                            <input class="custom-control-input" id="show-zones-pb-all" name="show-zones" type="radio" value="pb-all">
                            <label class="custom-control-label" for="show-zones-pb-all">All port battle</label>
                        </div>
                        <div class="custom-control custom-control-inline custom-radio">
                            <input class="custom-control-input" id="show-zones-pb-single" name="show-zones" type="radio" value="pb-single">
                            <label class="custom-control-label" for="show-zones-pb-single">Single port battle</label>
                        </div>
                        <div class="custom-control custom-control-inline custom-radio">
                            <input class="custom-control-input" id="show-zones-raid-all" name="show-zones" type="radio" value="raid-all">
                            <label class="custom-control-label" for="show-zones-raid-all">All raid</label>
                        </div>
                        <div class="custom-control custom-control-inline custom-radio">
                            <input class="custom-control-input" id="show-zones-raid-single" name="show-zones" type="radio" value="raid-single">
                            <label class="custom-control-label" for="show-zones-raid-single">Single raid</label>
                        </div>
                        <div class="custom-control custom-control-inline custom-radio">
                            <input class="custom-control-input" id="show-zones-off" name="show-zones" type="radio" value="off">
                            <label class="custom-control-label" for="show-zones-off">Off</label>
                        </div>
                    </div>

                    <div class="dropdown-divider"></div>
                    <h6 class="dropdown-header">Show trades</h6>
                    <div class="align-self-center col-auto ml-1 radio-group" id="show-trades-show">
                        <div class="custom-control custom-control-inline custom-radio">
                            <input class="custom-control-input" id="show-trades-show-on" name="show-trades-show" type="radio" value="on">
                            <label class="custom-control-label" for="show-trades-show-on">On</label>
                        </div>
                        <div class="custom-control custom-control-inline custom-radio">
                            <input class="custom-control-input" id="show-trades-show-off" name="show-trades-show" type="radio" value="off">
                            <label class="custom-control-label" for="show-trades-show-off">Off</label>
                        </div>
                    </div>

                    <div class="dropdown-divider"></div>
                    <h6 class="dropdown-header">Show grid</h6>
                    <div class="align-self-center col-auto ml-1 radio-group" id="show-grid">
                        <div class="custom-control custom-control-inline custom-radio">
                            <input class="custom-control-input" id="show-grid-on" name="show-grid" type="radio" value="on">
                            <label class="custom-control-label" for="show-grid-on">On</label>
                        </div>
                        <div class="custom-control custom-control-inline custom-radio">
                            <input class="custom-control-input" id="show-grid-off" name="show-grid" type="radio" value="off">
                            <label class="custom-control-label" for="show-grid-off">Off</label>
                        </div>
                    </div>

                    <div class="dropdown-divider"></div>
                    <h6 class="dropdown-header">Double click to</h6>
                    <div class="align-self-center col-auto ml-1 radio-group" id="double-click-action">
                        <div class="custom-control custom-control-inline custom-radio">
                            <input class="custom-control-input" id="double-click-action-compass" name="double-click-action" type="radio" value="compass">
                            <label class="custom-control-label" for="double-click-action-compass">Plot a course</label>
                        </div>
                        <div class="custom-control custom-control-inline custom-radio">
                            <input class="custom-control-input" id="double-click-action-f11" name="double-click-action" type="radio" value="f11">
                            <label class="custom-control-label" for="double-click-action-f11">Show <span class="caps">F11</span>
                                coordinates</label>
                        </div>
                    </div>
                </div>
            </li>
        </ul>

        <div class="btn-group" role="group">
            <button class="btn px-2" type="button" aria-label="Clear" id="reset" title="Clear">
                <i class="icon icon-navbar icon-clear" aria-hidden="true"></i><span class="sr-only">Clear</span>
            </button>
            <a class="btn px-2" href="https://www.paypal.com/cgi-bin/webscr?cmd=_s-xclick&hosted_button_id=MHRQ7ZGR88XSG&source=url" role="button" aria-label="Donate" title="Donate" rel="”noopener”" target="_blank">
                <i class="icon icon-navbar icon-gift" aria-hidden="true"></i><span class="sr-only">Donate</span>
            </a>
            <button class="btn px-2" type="button" aria-label="About" id="about" title="About">
                <i class="icon icon-navbar icon-info" aria-hidden="true"></i><span class="sr-only">About</span>
            </button>
        </div>
    </div>
</nav>

<main class="container-fluid" role="main">
    <div class="central" id="na-map"></div>
    <div class="overlay overlay-no-grid">
        <div class="wind-predict-column" id="wind">
            <svg class="d-none wind-predict"></svg>
        </div>
        <div class="align-items-start toast-column" id="toast-column" aria-atomic="true" aria-live="polite"></div>
        <div class="summary-column" id="summary-column"></div>
    </div>
    <div id="modal-section"></div>

</main>

<script src="https://cdn.jsdelivr.net/npm/jquery@3.4.1/dist/jquery.slim.min.js" crossorigin="anonymous" integrity="sha384-J6qa4849blE2+poT4WnyKhv5vZF5SrPo0iEjwBvKU7imGFAV0wwj1yYfoRSJoZ+n"></script>
<script src="https://cdn.jsdelivr.net/npm/popper.js@1.16.0/dist/umd/popper.min.js" crossorigin="anonymous" integrity="sha384-Q6E9RHvbIyZFJoft+2mJbHaEWldlvI9IOYy5n3zV9zzTtmI3UksdQRVvoxMfooAo"></script>
<<<<<<< HEAD
<script src="main.630c642a585a8a6675f8.js" crossorigin="anonymous" integrity="sha384-u5vxgC7qREdzd00cKirBYiFal644Id1r+nBHnHZasKekZ1zJycJEC6LhP9gyQrxW"></script></body>
=======
<script src="main.0820eb9d69d709b47b5f.js" crossorigin="anonymous" integrity="sha384-cm3rrM7nvDmiZ+eqrkAPieCkwlSmZb37cW271UhHzZQ6G35GNqq1x3oQEyk79eGN"></script></body>
>>>>>>> 1dcc735f
</html><|MERGE_RESOLUTION|>--- conflicted
+++ resolved
@@ -6,12 +6,12 @@
     <title>Naval Action map</title>
     <meta content="Yet another map with in-game map, resources, ship and wood comparisons. Port battle data is updated constantly from twitter and all data daily after maintenance." name="description">
     
-        <link href="https://na-map.netlify.app/" rel="canonical">
+        <meta content="noindex" name="robots">
     
     <meta content="Naval Action map" property="og:title" itemprop="name">
     <meta content="Yet another map with in-game map, resources, ship and wood comparisons. Port battle data is updated constantly from twitter and all data daily after maintenance." property="og:description" itemprop="description">
     <meta content="images/icons/firefox_app_512x512.png" property="og:image" itemprop="image">
-    <meta content="https://na-map.netlify.app/" property="og:url" itemprop="url">
+    <meta content="" property="og:url" itemprop="url">
 
     <meta content="en_gb" property="og:locale">
     <meta content="website" property="og:type">
@@ -19,7 +19,7 @@
     <meta content="summary_large_image" name="twitter:card">
 
     <script src="https://www.google-analytics.com/analytics.js" async></script>
-<meta content="width=device-width,initial-scale=1,shrink-to-fit=no" name="viewport"><link href="/images/icons/favicon.ico" rel="shortcut icon"><link href="/images/icons/favicon-16x16.png" rel="icon" sizes="16x16" type="image/png"><link href="/images/icons/favicon-32x32.png" rel="icon" sizes="32x32" type="image/png"><link href="/images/icons/favicon-48x48.png" rel="icon" sizes="48x48" type="image/png"><link href="/images/icons/manifest.json" rel="manifest"><meta content="yes" name="mobile-web-app-capable"><meta content="#6a7153" name="theme-color"><meta content="na-map" name="application-name"><meta content="#a99d89" name="msapplication-TileColor"><meta content="/images/icons/mstile-144x144.png" name="msapplication-TileImage"><meta content="/images/icons/browserconfig.xml" name="msapplication-config"><link href="main.7a5bc8521e493653e52f.css" rel="stylesheet" crossorigin="anonymous" integrity="sha384-nHb5S/h+XjMLbWsiikEuNJAgRyOC0neKmVmos4/iPb9CeisRYc+35K6OU4+DaDri"></head>
+<meta content="width=device-width,initial-scale=1,shrink-to-fit=no" name="viewport"><link href="/images/icons/favicon.ico" rel="shortcut icon"><link href="/images/icons/favicon-16x16.png" rel="icon" sizes="16x16" type="image/png"><link href="/images/icons/favicon-32x32.png" rel="icon" sizes="32x32" type="image/png"><link href="/images/icons/favicon-48x48.png" rel="icon" sizes="48x48" type="image/png"><link href="/images/icons/manifest.json" rel="manifest"><meta content="yes" name="mobile-web-app-capable"><meta content="#6a7153" name="theme-color"><meta content="na-map" name="application-name"><meta content="#a99d89" name="msapplication-TileColor"><meta content="/images/icons/mstile-144x144.png" name="msapplication-TileImage"><meta content="/images/icons/browserconfig.xml" name="msapplication-config"><link href="main.46017700a0bdfbd9eec2.css" rel="stylesheet" crossorigin="anonymous" integrity="sha384-dLVMPQnUETBSiUg/JJc+SCZRHQhStdcuYjjfUezXDKPzKZ5nhFXMCze43i2Jhl+b"></head>
 
 <body>
 
@@ -67,14 +67,6 @@
                     <div class="dropdown-item">
                         <label>
                             <select id="frontlines-defending-nation-select" name="frontlines-defending-nation-select" title="Select nation defending"></select>
-                        </label>
-                    </div>
-
-                    <div class="dropdown-divider"></div>
-                    <h6 class="dropdown-header">Conquest mark</h6>
-                    <div class="dropdown-item">
-                        <label>
-                            <select id="prop-cm-select" name="prop-cm-select" title="Select"></select>
                         </label>
                     </div>
 
@@ -187,22 +179,21 @@
         <ul class="navbar-nav ml-auto">
 
             <li class="nav-item pr-2 dropdown">
-                <a class="dropdown-toggle nav-link" id="map-tools-dropdown" href="#" data-toggle="dropdown" aria-expanded="false" aria-haspopup="true" role="button">
-                    Map tools
+                <a class="dropdown-toggle nav-link" id="map-tools-dropdown" href="#" data-toggle="dropdown" aria-expanded="false" aria-haspopup="true" aria-label="Map tools" role="button" title="Map tools">
+                    <i class="icon icon-navbar icon-map" aria-hidden="true"></i><span class="sr-only">Map tools</span>
                 </a>
                 <div class="dropdown-menu dropdown-menu-right" id="map-tools-menu" aria-labelledby="map-tools-dropdown">
 
                     <a class="dropdown-item" id="button-predict-wind" href="#">Predict wind</a>
                     <a class="dropdown-item" id="button-ingame-wind" href="#">In-game wind</a>
-                    <a class="dropdown-item" id="button-go-to-f11" href="#">Go to <span class="caps">F11</span> <span class="badge badge-pill badge-primary small text-right">shift+<span class="caps">F11</span></span></a>
                     <a class="dropdown-item" id="button-get-position" href="#">Get position</a>
                     <a class="dropdown-item" id="button-make-journey" href="#"> Make journey</a>
                 </div>
             </li>
 
             <li class="nav-item pr-2 dropdown">
-                <a class="dropdown-toggle nav-link" id="game-tools-dropdown" href="#" data-toggle="dropdown" aria-expanded="false" aria-haspopup="true" role="button">
-                    Game tools
+                <a class="dropdown-toggle nav-link" id="game-tools-dropdown" href="#" data-toggle="dropdown" aria-expanded="false" aria-haspopup="true" aria-label="Game tools" role="button" title="Game tools">
+                    <i class="icon icon-navbar icon-bar-chart" aria-hidden="true"></i><span class="sr-only">Game tools</span>
                 </a>
                 <div class="dropdown-menu dropdown-menu-right" id="game-tools-menu" aria-labelledby="game-tools-dropdown">
 
@@ -230,7 +221,7 @@
             </li>
 
             <li class="nav-item pr-2 dropdown">
-                <a class="dropdown-toggle nav-link" id="settingsDropdown" href="#" data-toggle="dropdown" aria-expanded="false" aria-haspopup="true" role="button" aria-label="Settings" title="Settings">
+                <a class="dropdown-toggle nav-link" id="settingsDropdown" href="#" data-toggle="dropdown" aria-expanded="false" aria-haspopup="true" aria-label="Settings" role="button" title="Settings">
                     <i class="icon icon-navbar icon-options" aria-hidden="true"></i><span class="sr-only">Settings</span>
                 </a>
                 <div class="dropdown-menu dropdown-menu-right extralarge-width" id="settingsMenu" aria-labelledby="settingsDropdown">
@@ -303,14 +294,6 @@
                             <label class="custom-control-label" for="show-zones-pb-single">Single port battle</label>
                         </div>
                         <div class="custom-control custom-control-inline custom-radio">
-                            <input class="custom-control-input" id="show-zones-raid-all" name="show-zones" type="radio" value="raid-all">
-                            <label class="custom-control-label" for="show-zones-raid-all">All raid</label>
-                        </div>
-                        <div class="custom-control custom-control-inline custom-radio">
-                            <input class="custom-control-input" id="show-zones-raid-single" name="show-zones" type="radio" value="raid-single">
-                            <label class="custom-control-label" for="show-zones-raid-single">Single raid</label>
-                        </div>
-                        <div class="custom-control custom-control-inline custom-radio">
                             <input class="custom-control-input" id="show-zones-off" name="show-zones" type="radio" value="off">
                             <label class="custom-control-label" for="show-zones-off">Off</label>
                         </div>
@@ -339,20 +322,6 @@
                         <div class="custom-control custom-control-inline custom-radio">
                             <input class="custom-control-input" id="show-grid-off" name="show-grid" type="radio" value="off">
                             <label class="custom-control-label" for="show-grid-off">Off</label>
-                        </div>
-                    </div>
-
-                    <div class="dropdown-divider"></div>
-                    <h6 class="dropdown-header">Double click to</h6>
-                    <div class="align-self-center col-auto ml-1 radio-group" id="double-click-action">
-                        <div class="custom-control custom-control-inline custom-radio">
-                            <input class="custom-control-input" id="double-click-action-compass" name="double-click-action" type="radio" value="compass">
-                            <label class="custom-control-label" for="double-click-action-compass">Plot a course</label>
-                        </div>
-                        <div class="custom-control custom-control-inline custom-radio">
-                            <input class="custom-control-input" id="double-click-action-f11" name="double-click-action" type="radio" value="f11">
-                            <label class="custom-control-label" for="double-click-action-f11">Show <span class="caps">F11</span>
-                                coordinates</label>
                         </div>
                     </div>
                 </div>
@@ -383,14 +352,9 @@
         <div class="summary-column" id="summary-column"></div>
     </div>
     <div id="modal-section"></div>
-
 </main>
 
-<script src="https://cdn.jsdelivr.net/npm/jquery@3.4.1/dist/jquery.slim.min.js" crossorigin="anonymous" integrity="sha384-J6qa4849blE2+poT4WnyKhv5vZF5SrPo0iEjwBvKU7imGFAV0wwj1yYfoRSJoZ+n"></script>
+<script src="https://cdnjs.cloudflare.com/ajax/libs/jquery/3.5.1/jquery.min.js" crossorigin="anonymous" integrity="sha384-ZvpUoO/+PpLXR1lu4jmpXWu80pZlYUAfxl5NsBMWOEPSjUn/6Z/hRTt8+pR6L4N2"></script>
 <script src="https://cdn.jsdelivr.net/npm/popper.js@1.16.0/dist/umd/popper.min.js" crossorigin="anonymous" integrity="sha384-Q6E9RHvbIyZFJoft+2mJbHaEWldlvI9IOYy5n3zV9zzTtmI3UksdQRVvoxMfooAo"></script>
-<<<<<<< HEAD
-<script src="main.630c642a585a8a6675f8.js" crossorigin="anonymous" integrity="sha384-u5vxgC7qREdzd00cKirBYiFal644Id1r+nBHnHZasKekZ1zJycJEC6LhP9gyQrxW"></script></body>
-=======
-<script src="main.0820eb9d69d709b47b5f.js" crossorigin="anonymous" integrity="sha384-cm3rrM7nvDmiZ+eqrkAPieCkwlSmZb37cW271UhHzZQ6G35GNqq1x3oQEyk79eGN"></script></body>
->>>>>>> 1dcc735f
+<script src="main.ce068435fb8bb86ac970.js" crossorigin="anonymous" integrity="sha384-Tq4MS+wm97RstPLXaIl17j1KYsdfN/JXck0E1ufdiBCz5nI8fHdWUiZYX5mllwdY"></script></body>
 </html>