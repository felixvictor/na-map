<!doctype html>
<html lang="en-GB">
<head>
    <meta charset="utf-8">
    <meta content="ie=edge" http-equiv="x-ua-compatible">
    <title>Naval Action map</title>
    <meta content="Naval Action map" name="description">
    <meta content="width=device-width,initial-scale=1" name="viewport">
    <script src="https://www.googletagmanager.com/gtag/js?id=UA-109520372-1" async></script>
<<<<<<< HEAD
<link href="na-map.min.css?72b186f39acb2112c936" rel="stylesheet"></head>
=======
<link href="na-map.min.css?a2d38031c6371bb6bf6f" rel="stylesheet"></head>
>>>>>>> f2295031
<body>

<nav class="bg-light fixed-top navbar navbar-expand-lg navbar-light">
    <a href="#" class="navbar-brand"><img alt="" height="30" src="images/na-map-brand.jpg" width="30"></a>
    <button class="navbar-toggler" type="button" aria-controls="navbarSupportedContent" aria-expanded="false" aria-label="Toggle navigation" data-target="#navbarSupportedContent" data-toggle="collapse">
        <span class="navbar-toggler-icon"></span>
    </button>
    <div class="collapse navbar-collapse" id="navbarSupportedContent">
        <ul class="navbar-nav mr-auto">

            <li class="nav-item dropdown">
                <a href="#" class="dropdown-toggle nav-link" aria-expanded="false" aria-haspopup="true" data-toggle="dropdown" id="moveToDropdown" role="button">
                    Move to
                </a>
                <div class="dropdown-menu extralarge-width" id="moveToMenu" aria-labelledby="moveToDropdown">
                    <h6 class="dropdown-header">F11 coordinates</h6>
                    <form class="pb-2" id="f11">
                        <fieldset>
                            <div class="form-row">
                                <div class="col-4 left-margin">
                                    <input class="form-control" id="x-coord" type="number" required placeholder="X" max="830000" min="-816000" step="0.1">
                                </div>
                                <div class="col-4">
                                    <input class="form-control" id="z-coord" type="number" required placeholder="Z" max="830000" min="-430000" step="0.1">
                                </div>
                                <div class="col-3">
                                    <button class="btn btn-outline-primary" type="submit">Move to</button>
                                </div>
                            </div>
                        </fieldset>
                    </form>
                </div>
            </li>

            <li class="nav-item dropdown pl-1">
                <a href="#" class="dropdown-toggle nav-link" aria-expanded="false" aria-haspopup="true" data-toggle="dropdown" id="predictDropdown" role="button">
                    Wind prediction
                </a>
                <div class="dropdown-menu extralarge-width" id="predictMenu" aria-labelledby="predictDropdown">
                    <form class="p-2" id="windPrediction">
                        <div class="alert alert-primary" role="alert">Select a port first.</div>
                        <div class="form-group row">
                            <label class="col-form-label col-sm-5 align-top" for="direction">Wind currently blowing from</label>
                            <div class="col-sm-7">
                            <input class="dial" id="direction" type="text" required aria-label="direction" value="0">
                            </div>
                        </div>
                        <div class="form-group row">
                            <label class="col-form-label col-sm-5" for="time">Predict wind for</label>
                            <div class="col-sm-7">
                            <input class="form-control" id="time" type="text" required placeholder="hh.mm" aria-label="time" maxlength="5" pattern="(?:[0-1]?\d|2[0-3])(?:[.:\s][0-5]\d)?">
                            <small class="form-text text-muted">Server time</small>
                            </div>
                        </div>
                        <button class="btn btn-outline-primary" type="submit">Predict</button>
                    </form>
                </div>
            </li>

            <li class="nav-item pl-2">
                <select class="custom-select" id="port-names" name="port-names" title="Select a port">
                </select>
            </li>

            <li class="nav-item pl-2">
                <select class="custom-select" id="good-names" name="good-names" title="Select a good">
                </select>
            </li>
        </ul>

        <ul class="navbar-nav ml-auto">
            <li class="nav-item dropdown pr-2">
                <a href="#" class="dropdown-toggle nav-link" aria-expanded="false" aria-haspopup="true" data-toggle="dropdown" id="doubleclickDropdown" role="button">
                    Double click to
                </a>
                <div class="dropdown-menu dropdown-menu-right large-width" id="doubleclickMenu" aria-labelledby="doubleclickDropdown">
                    <div class="ml-1 py-1 radio-group">
                        <div class="align-self-center col-auto">
                            <div class="custom-control custom-control-inline custom-radio">
                                <input class="custom-control-input" id="compass" type="radio" value="compass" name="mouseFunction" checked>
                                <label class="custom-control-label" for="compass">plot a course</label>
                            </div>
                            <div class="custom-control custom-control-inline custom-radio">
                                <input class="custom-control-input" id="F11" type="radio" value="F11" name="mouseFunction">
                                <label class="custom-control-label" for="F11">show F11 coordinates</label>
                            </div>
                        </div>
                    </div>
                </div>
            </li>
        </ul>
        <button class="btn btn-outline-secondary" type="reset" id="reset">Clear</button>
    </div>
</nav>

<div class="na" id="na">
</div>

<section class="modal" data-backdrop="static" data-keyboard="false" id="modal" role="dialog" tabindex="-1">
    <div class="modal-dialog" role="document">
        <div class="modal-content">
            <header class="modal-header">
                <h3>Naval Action map <span class="small text-primary">v1.3.5.1</span></h3>
            </header>

            <div class="modal-body">
                <p>Yet another map which uses the in-game map and live data (daily updated soonish after maintenance).
                    Please check the <a href="http://forum.game-labs.net/topic/23980-yet-another-map-naval-action-map/">
                        Game-Labs forum post</a> for further details. Feedback is very welcome.</p>
                <p>Designed by iB aka Felix Victor.</p>
            </div>
            <footer class="modal-footer">
                <button class="btn btn-secondary" type="button" data-dismiss="modal" data-server="eu1">Caribbean
                </button>
                <button class="btn btn-secondary" type="button" data-dismiss="modal" data-server="eu2">PvE only</button>
            </footer>
        </div>
    </div>
</section>

<<<<<<< HEAD
<script src="https://d3js.org/d3.v4.js"></script>
<script src="na-map.min.js?72b186f39acb2112c936" type="text/javascript"></script></body>
=======
<script src="https://d3js.org/d3.v4.min.js"></script>
<script src="na-map.min.js?a2d38031c6371bb6bf6f" type="text/javascript"></script></body>
>>>>>>> f2295031
</html><|MERGE_RESOLUTION|>--- conflicted
+++ resolved
@@ -7,11 +7,7 @@
     <meta content="Naval Action map" name="description">
     <meta content="width=device-width,initial-scale=1" name="viewport">
     <script src="https://www.googletagmanager.com/gtag/js?id=UA-109520372-1" async></script>
-<<<<<<< HEAD
-<link href="na-map.min.css?72b186f39acb2112c936" rel="stylesheet"></head>
-=======
-<link href="na-map.min.css?a2d38031c6371bb6bf6f" rel="stylesheet"></head>
->>>>>>> f2295031
+<link href="na-map.min.css?10923dfdebbc0ab2043a" rel="stylesheet"></head>
 <body>
 
 <nav class="bg-light fixed-top navbar navbar-expand-lg navbar-light">
@@ -63,7 +59,7 @@
                             <label class="col-form-label col-sm-5" for="time">Predict wind for</label>
                             <div class="col-sm-7">
                             <input class="form-control" id="time" type="text" required placeholder="hh.mm" aria-label="time" maxlength="5" pattern="(?:[0-1]?\d|2[0-3])(?:[.:\s][0-5]\d)?">
-                            <small class="form-text text-muted">Server time</small>
+                            <small class="form-text text-muted">Server time (wind is reset after maintenance)</small>
                             </div>
                         </div>
                         <button class="btn btn-outline-primary" type="submit">Predict</button>
@@ -114,7 +110,7 @@
     <div class="modal-dialog" role="document">
         <div class="modal-content">
             <header class="modal-header">
-                <h3>Naval Action map <span class="small text-primary">v1.3.5.1</span></h3>
+                <h3>Naval Action map <span class="small text-primary">v1.4</span></h3>
             </header>
 
             <div class="modal-body">
@@ -132,11 +128,6 @@
     </div>
 </section>
 
-<<<<<<< HEAD
-<script src="https://d3js.org/d3.v4.js"></script>
-<script src="na-map.min.js?72b186f39acb2112c936" type="text/javascript"></script></body>
-=======
 <script src="https://d3js.org/d3.v4.min.js"></script>
-<script src="na-map.min.js?a2d38031c6371bb6bf6f" type="text/javascript"></script></body>
->>>>>>> f2295031
+<script src="na-map.min.js?10923dfdebbc0ab2043a" type="text/javascript"></script></body>
 </html>