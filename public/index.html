<!doctype html>
<html itemscope itemtype="http://schema.org/Map" lang="en-GB">
<head>
    <meta charset="utf-8">
    <meta content="width=device-width,initial-scale=1" name="viewport">
    <title>Naval Action map</title>
    <meta content="Yet another map with in-game map, F11 coordinates, resources, ship and wood comparison. Port data is updated constantly from twitter and daily after maintenance." name="description">
    
        <link href="https://na-map.netlify.com/" rel="canonical">
    
    <meta content="Naval Action map" property="og:title" itemprop="name">
    <meta content="Yet another map with in-game map, F11 coordinates, resources, ship and wood comparison. Port data is updated constantly from twitter and daily after maintenance." property="og:description" itemprop="description">
    <meta content="images/icons/icon_1024x1024.png" property="og:image" itemprop="image">
    <meta content="https://na-map.netlify.com/" property="og:url" itemprop="url">

    <meta content="en_gb" property="og:locale">
    <meta content="website" property="og:type">

    <meta content="summary_large_image" name="twitter:card">
<<<<<<< HEAD

    <script src="https://www.google-analytics.com/analytics.js" async></script>
<meta content="width=device-width,initial-scale=1,shrink-to-fit=no" name="viewport"><link href="main.a1d6f6a86981dc6be731.css" rel="stylesheet" crossorigin="anonymous" integrity="sha256-b33Dw1ey1zCPcFuDyTJKVSOsoYxGU0FW5tzZIOCco98= sha384-t7Ixe3ISbt5vlUD1TkzHMgBgqTexRxjhTe2Jz9MrKV21iuVIVd5l828CqPaaV7qf"></head>
=======
<meta content="width=device-width,initial-scale=1,shrink-to-fit=no" name="viewport"><link href="main.863f7e116998a3c89ccc.css" rel="stylesheet"><link as="font" crossorigin="anonymous" href="fonts/Junicode-regular-italic.woff2" rel="preload"><link as="font" crossorigin="anonymous" href="fonts/Junicode-regular.woff2" rel="preload"><link as="style" href="main.863f7e116998a3c89ccc.css" rel="preload"><link as="script" href="main.9ef96e0d1a3fa95a2e81.js" rel="preload"><link as="script" href="map.547db27f9746eab243c4.js" rel="preload"><link as="style" href="map.793492626d0fe7f5cd3b.css" rel="preload"><link as="script" href="vendors~main.bf92adbf03c6e5aa1a7d.js" rel="preload"><link as="script" href="vendors~map.15b015a40555dcfcbedd.js" rel="preload"><link as="style" href="vendors~map.c1a66c456a8b06a4f0e0.css" rel="preload"></head>
>>>>>>> 193-add-repair-amount-to-modules

<body>

<nav class="navbar navbar-expand-lg navbar-light">
    <a class="navbar-brand" href="/">
        <img alt="Brand" height="32" src="images/icons/icon_32x32.png" width="32">
    </a>
    <button class="navbar-toggler" type="button" aria-controls="navbarSupportedContent" aria-expanded="false" aria-label="Toggle navigation" data-target="#navbarSupportedContent" data-toggle="collapse">
        <span class="navbar-toggler-icon"></span>
    </button>
    <div class="collapse navbar-collapse" id="navbarSupportedContent">
        <ul class="navbar-nav mr-auto">

            <li class="nav-item pr-2 dropdown" id="selectPortNavbar">
                <a class="dropdown-toggle nav-link" id="propertyDropdown" href="#" aria-expanded="false" aria-haspopup="true" data-toggle="dropdown" role="button">
                    Select ports on
                </a>
                <div class="dropdown-menu" id="propertyMenu" aria-labelledby="propertyDropdown">
                    <h6 class="dropdown-header">Property</h6>
                    <div class="dropdown-submenu">
                        <a class="dropdown-item dropdown-toggle" href="#" data-toggle="dropdown">Select</a>
                        <div class="dropdown-menu">
                            <a class="dropdown-item" id="menu-prop-deep" href="#">Deep water</a>
                            <a class="dropdown-item" id="menu-prop-shallow" href="#">Shallow water</a>
                            <div class="dropdown-divider"></div>
                            <a class="dropdown-item" id="menu-prop-all" href="#">Available to all</a>
                            <a class="dropdown-item" id="menu-prop-non-capturable" href="#">Non-capturable</a>
                            <div class="dropdown-divider"></div>
                            <a class="dropdown-item" id="menu-prop-large" href="#">1st rate AI</a>
                            <a class="dropdown-item" id="menu-prop-medium" href="#">4th rate AI</a>
                            <a class="dropdown-item" id="menu-prop-small" href="#">6th rate AI</a>
                        </div>
                    </div>

                    <div class="dropdown-divider"></div>
                    <h6 class="dropdown-header">Conquest mark</h6>
                    <div class="dropdown-item">
                        <label>
                            <select id="prop-cm-select" name="prop-cm-select" title="Select"></select>
                        </label>
                    </div>

                    <div class="dropdown-divider"></div>
                    <h6 class="dropdown-header">Port owner</h6>
                    <div class="dropdown-item">
                        <label>
                            <select id="prop-nation-select" name="prop-nation-select" title="Select nation"></select>
                        </label>
                    </div>
                    <div class="dropdown-item">
                        <label>
                            <select id="prop-clan-select" name="prop-clan-select" title="Select clan"></select>
                        </label>
                    </div>

                    <div class="dropdown-divider"></div>
                    <h6 class="dropdown-header">Port battle</h6>

                    <div class="dropdown-submenu">
                        <a class="dropdown-item dropdown-toggle" href="#" data-toggle="dropdown">Time range set by port
                            owner</a>
                        <div class="dropdown-menu col-sm-10">
                            <div class="dropdown-item" id="menu-prop-pb-range">
                                <form id="prop-pb-range">
                                    <div class="form-group row">
                                        <label class="col-form-label col-sm-4" for="prop-pb-from-input">From</label>
                                        <div class="date input-group col-sm-8" id="prop-pb-from" data-target-input="nearest">
                                            <input class="datetimepicker-input form-control" id="prop-pb-from-input" type="text" aria-label="prop-pb-from" data-target="#prop-pb-from" required>
                                            <div class="input-group-append" data-target="#prop-pb-from" data-toggle="datetimepicker">
                                                <span class="input-group-text"><i class="far fa-clock"></i></span>
                                            </div>
                                        </div>
                                    </div>
                                    <div class="form-group row">
                                        <label class="col-form-label col-sm-4" for="prop-pb-to-input">To</label>
                                        <div class="date input-group col-sm-8" id="prop-pb-to" data-target-input="nearest">
                                            <input class="datetimepicker-input form-control" id="prop-pb-to-input" type="text" aria-label="prop-pb-to" data-target="#prop-pb-to" required>
                                            <div class="input-group-append" data-target="#prop-pb-to" data-toggle="datetimepicker">
                                                <span class="input-group-text"><i class="far fa-clock"></i></span>
                                            </div>
                                        </div>
                                    </div>
                                    <button class="btn btn-outline-secondary float-right" type="submit">Go
                                    </button>
                                </form>
                            </div>
                        </div>
                    </div>

                    <div class="dropdown-divider"></div>
                    <h6 class="dropdown-header">Port capture</h6>


                    <div class="dropdown-submenu">
                        <a class="dropdown-item dropdown-toggle" href="#" data-toggle="dropdown">Fixed date range</a>
                        <div class="dropdown-menu">
                            <a class="dropdown-item" id="menu-prop-today" href="#">Today</a>
                            <a class="dropdown-item" id="menu-prop-yesterday" href="#">Yesterday</a>
                            <a class="dropdown-item" id="menu-prop-this-week" href="#">This week</a>
                            <a class="dropdown-item" id="menu-prop-last-week" href="#">Last week</a>
                        </div>
                    </div>

                    <div class="dropdown-submenu">
                        <a class="dropdown-item dropdown-toggle" href="#" data-toggle="dropdown">Free date range</a>
                        <div class="dropdown-menu col-sm-10">
                            <div class="dropdown-item" id="menu-prop-range">
                                <form id="prop-range">
                                    <div class="form-group row">
                                        <label class="col-form-label col-sm-3" for="prop-from-input">From</label>
                                        <div class="date input-group col-sm-9" id="prop-from" data-target-input="nearest">
                                            <input class="datetimepicker-input form-control" id="prop-from-input" type="text" aria-label="prop-from" data-target="#prop-from" required>
                                            <div class="input-group-append" data-target="#prop-from" data-toggle="datetimepicker">
                                                <span class="input-group-text"><i class="far fa-calendar"></i></span>
                                            </div>
                                        </div>
                                    </div>
                                    <div class="form-group row">

                                        <label class="col-form-label col-sm-3" for="prop-to-input">To</label>
                                        <div class="date input-group col-sm-9" id="prop-to" data-target-input="nearest">
                                            <input class="datetimepicker-input form-control" id="prop-to-input" type="text" aria-label="prop-to" data-target="#prop-to" required>
                                            <div class="input-group-append" data-target="#prop-to" data-toggle="datetimepicker">
                                                <span class="input-group-text"><i class="far fa-calendar"></i></span>
                                            </div>
                                        </div>
                                    </div>
                                    <button class="btn btn-outline-primary" type="submit">Go</button>
                                </form>
                            </div>
                        </div>
                    </div>
                </div>
            </li>

            <li class="nav-item pr-2">
                <label><select id="port-names-select" name="port-names-select" class="d-none"></select></label>
            </li>

            <li class="nav-item pr-2">
                <label><select id="buy-goods-select" name="buy-goods-select" class="d-none"></select></label>
            </li>

            <li class="nav-item pr-2">
                <label><select id="inventory-select" name="inventory-select" class="d-none"></select></label>
            </li>
        </ul>

        <ul class="navbar-nav ml-auto">

            <li class="nav-item pr-2 dropdown">
                <a class="dropdown-toggle nav-link btn btn-outline-secondary" id="map-tools-dropdown" href="#" aria-expanded="false" aria-haspopup="true" data-toggle="dropdown" role="button">
                    Map tools
                </a>
                <div class="dropdown-menu dropdown-menu-right" id="map-tools-menu" aria-labelledby="map-tools-dropdown">

                    <a class="dropdown-item" id="button-predict-wind" href="#">Predict wind</a>
                    <a class="dropdown-item" id="button-ingame-wind" href="#">In-game wind</a>
                    <a class="dropdown-item" id="button-go-to-f11" href="#">Go to <span class="caps">F11</span> <span class="badge badge-pill badge-primary small text-right">shift+<span class="caps">F11</span></span></a>
                    <a class="dropdown-item" id="button-get-position" href="#">Get position</a>
                    <a class="dropdown-item" id="button-make-journey" href="#"> Make journey</a>
                </div>
            </li>

            <li class="nav-item pr-2 dropdown">
                <a class="dropdown-toggle nav-link btn btn-outline-secondary" id="game-tools-dropdown" href="#" aria-expanded="false" aria-haspopup="true" data-toggle="dropdown" role="button">
                    Game tools
                </a>
                <div class="dropdown-menu dropdown-menu-right" id="game-tools-menu" aria-labelledby="game-tools-dropdown">

                    <h6 class="dropdown-header">Compare</h6>
                    <a class="dropdown-item" id="button-ship-compare">Ships</a>
                    <a class="dropdown-item" id="button-wood-compare">Woods</a>

                    <div class="dropdown-divider"></div>
                    <h6 class="dropdown-header">List</h6>
                    <a class="dropdown-item" id="button-recipe-list">Admiralty items and recipes</a>
                    <a class="dropdown-item" id="button-building-list">Buildings</a>
                    <a class="dropdown-item" id="button-cannon-list">Cannons</a>
                    <a class="dropdown-item" id="button-loot-list">Loot and chests</a>
                    <a class="dropdown-item" id="button-module-list">Modules</a>
                    <a class="dropdown-item" id="button-ownership-list">Port ownership</a>
                    <a class="dropdown-item" id="button-ingredient-list">Recipe ingredients</a>
                    <a class="dropdown-item" id="button-ship-list">Ships</a>
                    <a class="dropdown-item" id="button-ship-blueprint-list">Ship blueprints</a>
                    <a class="dropdown-item" id="button-wood-list">Woods</a>

                    <div class="dropdown-divider"></div>
                    <h6 class="dropdown-header">Download</h6>
                    <a class="dropdown-item" id="button-download-pb-calc" href="port-battle.xlsx" download="port-battle-calculator.xlsx">Port battle calculator</a>
                </div>
            </li>

            <li class="nav-item pr-2 dropdown">
                <a class="dropdown-toggle nav-link" id="settingsDropdown" href="#" aria-expanded="false" aria-haspopup="true" data-toggle="dropdown" role="button">
                    Settings
                </a>
                <div class="dropdown-menu dropdown-menu-right extralarge-width" id="settingsMenu" aria-labelledby="settingsDropdown">

                    <h6 class="dropdown-header">Game server</h6>
                    <div class="align-self-center col-auto ml-1 radio-group" id="server-name">
                        
                        
                        
                            <div class="custom-control custom-control-inline custom-radio">
                                <input class="custom-control-input" id="server-name-eu1" type="radio" name="server-name" value="eu1">
                                <label class="custom-control-label" for="server-name-eu1">
                                    War
                                    <span class="caps">(PVP)</span>
                                </label>
                            </div>
                        
                            <div class="custom-control custom-control-inline custom-radio">
                                <input class="custom-control-input" id="server-name-eu2" type="radio" name="server-name" value="eu2">
                                <label class="custom-control-label" for="server-name-eu2">
                                    Peace
                                    <span class="caps">(PVE)</span>
                                </label>
                            </div>
                        
                    </div>

                    <div class="dropdown-divider"></div>
                    <h6 class="dropdown-header">Show per port</h6>
                    <div class="align-self-center col-auto ml-1 radio-group" id="show-radius">
                        <div class="custom-control custom-control-inline custom-radio">
                            <input class="custom-control-input" id="show-radius-attack" type="radio" name="show-radius" value="attack">
                            <label class="custom-control-label" for="show-radius-attack">Attack</label>
                        </div>
                        <div class="custom-control custom-control-inline custom-radio">
                            <input class="custom-control-input" id="show-radius-county" type="radio" name="show-radius" value="county">
                            <label class="custom-control-label" for="show-radius-county">County</label>
                        </div>
                        <div class="custom-control custom-control-inline custom-radio">
                            <input class="custom-control-input" id="show-radius-position" type="radio" name="show-radius" value="position">
                            <label class="custom-control-label" for="show-radius-position">Position</label>
                        </div>
                        <div class="custom-control custom-control-inline custom-radio">
                            <input class="custom-control-input" id="show-radius-tax" type="radio" name="show-radius" value="tax">
                            <label class="custom-control-label" for="show-radius-tax">Tax income</label>
                        </div>
                        <div class="custom-control custom-control-inline custom-radio">
                            <input class="custom-control-input" id="show-radius-net" type="radio" name="show-radius" value="net">
                            <label class="custom-control-label" for="show-radius-net">Net income</label>
                        </div>
                        <div class="custom-control custom-control-inline custom-radio">
                            <input class="custom-control-input" id="show-radius-off" type="radio" name="show-radius" value="off">
                            <label class="custom-control-label" for="show-radius-off">Off</label>
                        </div>
                    </div>

                    <div class="dropdown-divider"></div>
                    <h6 class="dropdown-header">Port battle zones</h6>
                    <div class="align-self-center col-auto ml-1 radio-group" id="show-pb">
                        <div class="custom-control custom-control-inline custom-radio">
                            <input class="custom-control-input" id="show-pb-all" type="radio" name="show-pb" value="all" checked>
                            <label class="custom-control-label" for="show-pb-all">All ports</label>
                        </div>
                        <div class="custom-control custom-control-inline custom-radio">
                            <input class="custom-control-input" id="show-pb-single" type="radio" name="show-pb" value="single">
                            <label class="custom-control-label" for="show-pb-single">Single port</label>
                        </div>
                        <div class="custom-control custom-control-inline custom-radio">
                            <input class="custom-control-input" id="show-pb-off" type="radio" name="show-pb" value="off">
                            <label class="custom-control-label" for="show-pb-off">Off</label>
                        </div>

                    </div>

                    <div class="dropdown-divider"></div>
                    <h6 class="dropdown-header">Show trades</h6>
                    <div class="align-self-center col-auto ml-1 radio-group" id="show-trades-show">
                        <div class="custom-control custom-control-inline custom-radio">
                            <input class="custom-control-input" id="show-trades-show-on" type="radio" name="show-trades-show" value="on">
                            <label class="custom-control-label" for="show-trades-show-on">On</label>
                        </div>
                        <div class="custom-control custom-control-inline custom-radio">
                            <input class="custom-control-input" id="show-trades-show-off" type="radio" name="show-trades-show" value="off">
                            <label class="custom-control-label" for="show-trades-show-off">Off</label>
                        </div>
                    </div>

                    <div class="dropdown-divider"></div>
                    <h6 class="dropdown-header">Show grid</h6>
                    <div class="align-self-center col-auto ml-1 radio-group" id="show-grid">
                        <div class="custom-control custom-control-inline custom-radio">
                            <input class="custom-control-input" id="show-grid-on" type="radio" name="show-grid" value="on">
                            <label class="custom-control-label" for="show-grid-on">On</label>
                        </div>
                        <div class="custom-control custom-control-inline custom-radio">
                            <input class="custom-control-input" id="show-grid-off" type="radio" name="show-grid" value="off">
                            <label class="custom-control-label" for="show-grid-off">Off</label>
                        </div>
                    </div>

                    <div class="dropdown-divider"></div>
                    <h6 class="dropdown-header">Double click to</h6>
                    <div class="align-self-center col-auto ml-1 radio-group" id="double-click-action">
                        <div class="custom-control custom-control-inline custom-radio">
                            <input class="custom-control-input" id="double-click-action-compass" type="radio" name="double-click-action" value="compass">
                            <label class="custom-control-label" for="double-click-action-compass">Plot a course</label>
                        </div>
                        <div class="custom-control custom-control-inline custom-radio">
                            <input class="custom-control-input" id="double-click-action-f11" type="radio" name="double-click-action" value="f11">
                            <label class="custom-control-label" for="double-click-action-f11">Show <span class="caps">F11</span>
                                coordinates</label>
                        </div>
                    </div>
                </div>
            </li>
        </ul>
        <div class="btn-group-sm btn-group-vertical" role="group">
            <button class="btn btn-outline-secondary" type="button" id="reset">Clear</button>
            <button class="btn btn-outline-secondary" type="button" id="about">About</button>
        </div>
    </div>
</nav>

<main class="container-fluid" role="main">
    <div class="central" id="na-map"></div>
    <div class="d-none" id="axis-rect-x"></div>
    <div class="flex-overlay">
        <div class="d-none" id="axis-rect-y"></div>
        <div class="wind-predict" id="wind">
            <svg class="d-none coord"></svg>
        </div>
        <div class="toasts" id="toast-section" aria-atomic="true" aria-live="polite"></div>
        <div class="summary-column" id="summary-column"></div>
    </div>
    <div id="modal-section"></div>

</main>

<script src="https://cdnjs.cloudflare.com/ajax/libs/jquery/3.4.0/jquery.slim.min.js" crossorigin="anonymous" integrity="sha384-7WBfQYubrFpye+dGHEeA3fHaTy/wpTFhxdjxqvK04e4orV3z+X4XC4qOX3qnkVC6"></script>
<script src="https://cdnjs.cloudflare.com/ajax/libs/popper.js/1.15.0/umd/popper.min.js" crossorigin="anonymous" integrity="sha384-L2pyEeut/H3mtgCBaUNw7KWzp5n9+4pDQiExs933/5QfaTh8YStYFFkOzSoXjlTb"></script>
<<<<<<< HEAD
<script src="runtime.838c5a41f6db1f83313c.js" crossorigin="anonymous" integrity="sha256-4OJF2kJ94olJzr/sPyYuk/Waur7uQKs74VfyfMKgGTQ= sha384-19WNMGoBTl7f8OytuwcwtFM3r/iFY1pSAZyw2x6jhLLCOusBLWqQSODSERT7zVJP"></script><script src="vendors~main.bf92adbf03c6e5aa1a7d.js" crossorigin="anonymous" integrity="sha256-8OkALARjwHLRSQtw59Dhpxtg2Fvc2t86R7zeFzlWSYw= sha384-J18Y9PGx7cu3hKBTwU2tvp+kFh3QnSrl1Jd9w8S3Px6MPRaCZvBeD0qpRWnr9Jxi"></script><script src="main.8fe312aed58133079b6c.js" crossorigin="anonymous" integrity="sha256-hrTF3Sj6Adt8Bg/XHF7KuCiHcaD7PdfEJo98YRkCWbA= sha384-rFnt22pabwbH/cER4j7HxZTn1LlCXrFihJunjQPwhIU3lcLZ5DSWI8VKmG0udWYZ"></script></body>
=======
<script src="runtime.d03bc4eadbb6820f0441.js"></script><script src="vendors~main.bf92adbf03c6e5aa1a7d.js"></script><script src="main.9ef96e0d1a3fa95a2e81.js"></script></body>
>>>>>>> 193-add-repair-amount-to-modules
</html><|MERGE_RESOLUTION|>--- conflicted
+++ resolved
@@ -6,24 +6,20 @@
     <title>Naval Action map</title>
     <meta content="Yet another map with in-game map, F11 coordinates, resources, ship and wood comparison. Port data is updated constantly from twitter and daily after maintenance." name="description">
     
-        <link href="https://na-map.netlify.com/" rel="canonical">
+        <meta content="noindex" name="robots">
     
     <meta content="Naval Action map" property="og:title" itemprop="name">
     <meta content="Yet another map with in-game map, F11 coordinates, resources, ship and wood comparison. Port data is updated constantly from twitter and daily after maintenance." property="og:description" itemprop="description">
     <meta content="images/icons/icon_1024x1024.png" property="og:image" itemprop="image">
-    <meta content="https://na-map.netlify.com/" property="og:url" itemprop="url">
+    <meta content="" property="og:url" itemprop="url">
 
     <meta content="en_gb" property="og:locale">
     <meta content="website" property="og:type">
 
     <meta content="summary_large_image" name="twitter:card">
-<<<<<<< HEAD
 
     <script src="https://www.google-analytics.com/analytics.js" async></script>
-<meta content="width=device-width,initial-scale=1,shrink-to-fit=no" name="viewport"><link href="main.a1d6f6a86981dc6be731.css" rel="stylesheet" crossorigin="anonymous" integrity="sha256-b33Dw1ey1zCPcFuDyTJKVSOsoYxGU0FW5tzZIOCco98= sha384-t7Ixe3ISbt5vlUD1TkzHMgBgqTexRxjhTe2Jz9MrKV21iuVIVd5l828CqPaaV7qf"></head>
-=======
-<meta content="width=device-width,initial-scale=1,shrink-to-fit=no" name="viewport"><link href="main.863f7e116998a3c89ccc.css" rel="stylesheet"><link as="font" crossorigin="anonymous" href="fonts/Junicode-regular-italic.woff2" rel="preload"><link as="font" crossorigin="anonymous" href="fonts/Junicode-regular.woff2" rel="preload"><link as="style" href="main.863f7e116998a3c89ccc.css" rel="preload"><link as="script" href="main.9ef96e0d1a3fa95a2e81.js" rel="preload"><link as="script" href="map.547db27f9746eab243c4.js" rel="preload"><link as="style" href="map.793492626d0fe7f5cd3b.css" rel="preload"><link as="script" href="vendors~main.bf92adbf03c6e5aa1a7d.js" rel="preload"><link as="script" href="vendors~map.15b015a40555dcfcbedd.js" rel="preload"><link as="style" href="vendors~map.c1a66c456a8b06a4f0e0.css" rel="preload"></head>
->>>>>>> 193-add-repair-amount-to-modules
+<meta content="width=device-width,initial-scale=1,shrink-to-fit=no" name="viewport"><link crossorigin="anonymous" href="main.d0fe82c547e1c17ca75f.css" integrity="sha256-SH4YQytUpUhdO2FjgpVGiLQ6bZPLnnZ/pt7OnJxE3Sw= sha384-VyN5Hw4c/HL6Fz7kFwh94+kxEKYH1b9NG8QsJXJS/wFRbmdbCPYy0EDwCsxfp6+o" rel="stylesheet"></head>
 
 <body>
 
@@ -262,6 +258,10 @@
                             <label class="custom-control-label" for="show-radius-position">Position</label>
                         </div>
                         <div class="custom-control custom-control-inline custom-radio">
+                            <input class="custom-control-input" id="show-radius-points" type="radio" name="show-radius" value="points">
+                            <label class="custom-control-label" for="show-radius-points">Points</label>
+                        </div>
+                        <div class="custom-control custom-control-inline custom-radio">
                             <input class="custom-control-input" id="show-radius-tax" type="radio" name="show-radius" value="tax">
                             <label class="custom-control-label" for="show-radius-tax">Tax income</label>
                         </div>
@@ -359,9 +359,5 @@
 
 <script src="https://cdnjs.cloudflare.com/ajax/libs/jquery/3.4.0/jquery.slim.min.js" crossorigin="anonymous" integrity="sha384-7WBfQYubrFpye+dGHEeA3fHaTy/wpTFhxdjxqvK04e4orV3z+X4XC4qOX3qnkVC6"></script>
 <script src="https://cdnjs.cloudflare.com/ajax/libs/popper.js/1.15.0/umd/popper.min.js" crossorigin="anonymous" integrity="sha384-L2pyEeut/H3mtgCBaUNw7KWzp5n9+4pDQiExs933/5QfaTh8YStYFFkOzSoXjlTb"></script>
-<<<<<<< HEAD
-<script src="runtime.838c5a41f6db1f83313c.js" crossorigin="anonymous" integrity="sha256-4OJF2kJ94olJzr/sPyYuk/Waur7uQKs74VfyfMKgGTQ= sha384-19WNMGoBTl7f8OytuwcwtFM3r/iFY1pSAZyw2x6jhLLCOusBLWqQSODSERT7zVJP"></script><script src="vendors~main.bf92adbf03c6e5aa1a7d.js" crossorigin="anonymous" integrity="sha256-8OkALARjwHLRSQtw59Dhpxtg2Fvc2t86R7zeFzlWSYw= sha384-J18Y9PGx7cu3hKBTwU2tvp+kFh3QnSrl1Jd9w8S3Px6MPRaCZvBeD0qpRWnr9Jxi"></script><script src="main.8fe312aed58133079b6c.js" crossorigin="anonymous" integrity="sha256-hrTF3Sj6Adt8Bg/XHF7KuCiHcaD7PdfEJo98YRkCWbA= sha384-rFnt22pabwbH/cER4j7HxZTn1LlCXrFihJunjQPwhIU3lcLZ5DSWI8VKmG0udWYZ"></script></body>
-=======
-<script src="runtime.d03bc4eadbb6820f0441.js"></script><script src="vendors~main.bf92adbf03c6e5aa1a7d.js"></script><script src="main.9ef96e0d1a3fa95a2e81.js"></script></body>
->>>>>>> 193-add-repair-amount-to-modules
+<script src="runtime.846581b08ab65bd27370.js" crossorigin="anonymous" integrity="sha256-Cz4s15+FayKt3Pvf6x6onpR4F7/RIPd8Oc/kXfNzXtk= sha384-5FW4pKZznjPqzD/nGxjVGX51PniRCY9uZxkldMt8rq4yaNmjgnevnsk6dyVgb3tP"></script><script src="vendors~main.bf92adbf03c6e5aa1a7d.js" crossorigin="anonymous" integrity="sha256-8OkALARjwHLRSQtw59Dhpxtg2Fvc2t86R7zeFzlWSYw= sha384-J18Y9PGx7cu3hKBTwU2tvp+kFh3QnSrl1Jd9w8S3Px6MPRaCZvBeD0qpRWnr9Jxi"></script><script src="main.d57157f1a95e8993bf46.js" crossorigin="anonymous" integrity="sha256-2HuJgilu9lyqx/mvutniDFXEB038sDu+IC3CbdBT3Vo= sha384-kYF8UlbBQU9Hu3AUkZNbR3Ea3D5PlS8oC/v/ByIshWr7SKaUFP7vgl+pAgrTp7sX"></script></body>
 </html>