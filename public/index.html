--- conflicted
+++ resolved
@@ -13,12 +13,8 @@
     <meta content="images/icons/favicon-32x32.png" property="og:image">
 
     <script src="https://www.googletagmanager.com/gtag/js?id=UA-109520372-1" async></script>
-<<<<<<< HEAD
-<link href="na-map.min.css?bc2a4d86c608b3f7548a" rel="stylesheet" crossorigin="anonymous" integrity="sha256-lJ3/ou+AMRLLv77ZxQGNvpdlfvPMa9IaLCt2/OF4ikQ= sha384-Md9PGHURDIX4ywCVmV4PLZlJqJxxSDUiuxVNi5TSJE83g6q9BJ7LYRKZsiHPtWIM"></head>
-=======
-<link href="/images/icons/apple-touch-icon-114x114.png" rel="apple-touch-icon" sizes="114x114"><link href="/images/icons/apple-touch-icon-120x120.png" rel="apple-touch-icon" sizes="120x120"><link href="/images/icons/apple-touch-icon-144x144.png" rel="apple-touch-icon" sizes="144x144"><link href="/images/icons/apple-touch-icon-152x152.png" rel="apple-touch-icon" sizes="152x152"><link href="/images/icons/apple-touch-icon-180x180.png" rel="apple-touch-icon" sizes="180x180"><link href="/images/icons/apple-touch-icon-57x57.png" rel="apple-touch-icon" sizes="57x57"><link href="/images/icons/apple-touch-icon-60x60.png" rel="apple-touch-icon" sizes="60x60"><link href="/images/icons/apple-touch-icon-72x72.png" rel="apple-touch-icon" sizes="72x72"><link href="/images/icons/apple-touch-icon-76x76.png" rel="apple-touch-icon" sizes="76x76"><link href="/images/icons/apple-touch-startup-image-320x460.png" rel="apple-touch-startup-image" media="(device-width: 320px) and (device-height: 480px) and (-webkit-device-pixel-ratio: 1)"><link href="/images/icons/apple-touch-startup-image-640x920.png" rel="apple-touch-startup-image" media="(device-width: 320px) and (device-height: 480px) and (-webkit-device-pixel-ratio: 2)"><link href="/images/icons/apple-touch-startup-image-640x1096.png" rel="apple-touch-startup-image" media="(device-width: 320px) and (device-height: 568px) and (-webkit-device-pixel-ratio: 2)"><link href="/images/icons/apple-touch-startup-image-750x1294.png" rel="apple-touch-startup-image" media="(device-width: 375px) and (device-height: 667px) and (-webkit-device-pixel-ratio: 2)"><link href="/images/icons/apple-touch-startup-image-1182x2208.png" rel="apple-touch-startup-image" media="(device-width: 414px) and (device-height: 736px) and (orientation: landscape) and (-webkit-device-pixel-ratio: 3)"><link href="/images/icons/apple-touch-startup-image-1242x2148.png" rel="apple-touch-startup-image" media="(device-width: 414px) and (device-height: 736px) and (orientation: portrait) and (-webkit-device-pixel-ratio: 3)"><link href="/images/icons/apple-touch-startup-image-748x1024.png" rel="apple-touch-startup-image" media="(device-width: 768px) and (device-height: 1024px) and (orientation: landscape) and (-webkit-device-pixel-ratio: 1)"><link href="/images/icons/apple-touch-startup-image-1496x2048.png" rel="apple-touch-startup-image" media="(device-width: 768px) and (device-height: 1024px) and (orientation: landscape) and (-webkit-device-pixel-ratio: 2)"><link href="/images/icons/apple-touch-startup-image-768x1004.png" rel="apple-touch-startup-image" media="(device-width: 768px) and (device-height: 1024px) and (orientation: portrait) and (-webkit-device-pixel-ratio: 1)"><link href="/images/icons/apple-touch-startup-image-1536x2008.png" rel="apple-touch-startup-image" media="(device-width: 768px) and (device-height: 1024px) and (orientation: portrait) and (-webkit-device-pixel-ratio: 2)"><link href="/images/icons/favicon-16x16.png" rel="icon" sizes="16x16" type="image/png"><link href="/images/icons/coast-228x228.png" rel="icon" sizes="228x228" type="image/png"><link href="/images/icons/favicon-32x32.png" rel="icon" sizes="32x32" type="image/png"><link href="/images/icons/manifest.json" rel="manifest"><link href="/images/icons/favicon.ico" rel="shortcut icon"><link href="/images/icons/yandex-browser-manifest.json" rel="yandex-tableau-widget"><meta content="yes" name="apple-mobile-web-app-capable"><meta content="black-translucent" name="apple-mobile-web-app-status-bar-style"><meta content="na-map" name="apple-mobile-web-app-title"><meta content="na-map" name="application-name"><meta content="yes" name="mobile-web-app-capable"><meta content="#dcd7ca" name="msapplication-TileColor"><meta content="/images/icons/mstile-144x144.png" name="msapplication-TileImage"><meta content="/images/icons/browserconfig.xml" name="msapplication-config"><meta content="#dcd7ca" name="theme-color"><meta content="width=device-width,initial-scale=1,shrink-to-fit=no" name="viewport"><link href="na-map.min.css?7780caf0dfdb3201b057" rel="stylesheet" crossorigin="anonymous" integrity="sha256-WycBu+PKE9RIUeSZb+Kk2Empj4cOanz/oiXIoAEKKvE= sha384-AWf/OzLdQkX3MGVKmBUtcgC+RVIhRjGy/Z2T2K7eghGxL4XleviXBlblo+g3pS0B"></head>
-
->>>>>>> b31f8c6c
+<link href="/images/icons/apple-touch-icon-114x114.png" rel="apple-touch-icon" sizes="114x114"><link href="/images/icons/apple-touch-icon-120x120.png" rel="apple-touch-icon" sizes="120x120"><link href="/images/icons/apple-touch-icon-144x144.png" rel="apple-touch-icon" sizes="144x144"><link href="/images/icons/apple-touch-icon-152x152.png" rel="apple-touch-icon" sizes="152x152"><link href="/images/icons/apple-touch-icon-180x180.png" rel="apple-touch-icon" sizes="180x180"><link href="/images/icons/apple-touch-icon-57x57.png" rel="apple-touch-icon" sizes="57x57"><link href="/images/icons/apple-touch-icon-60x60.png" rel="apple-touch-icon" sizes="60x60"><link href="/images/icons/apple-touch-icon-72x72.png" rel="apple-touch-icon" sizes="72x72"><link href="/images/icons/apple-touch-icon-76x76.png" rel="apple-touch-icon" sizes="76x76"><link href="/images/icons/apple-touch-startup-image-320x460.png" rel="apple-touch-startup-image" media="(device-width: 320px) and (device-height: 480px) and (-webkit-device-pixel-ratio: 1)"><link href="/images/icons/apple-touch-startup-image-640x920.png" rel="apple-touch-startup-image" media="(device-width: 320px) and (device-height: 480px) and (-webkit-device-pixel-ratio: 2)"><link href="/images/icons/apple-touch-startup-image-640x1096.png" rel="apple-touch-startup-image" media="(device-width: 320px) and (device-height: 568px) and (-webkit-device-pixel-ratio: 2)"><link href="/images/icons/apple-touch-startup-image-750x1294.png" rel="apple-touch-startup-image" media="(device-width: 375px) and (device-height: 667px) and (-webkit-device-pixel-ratio: 2)"><link href="/images/icons/apple-touch-startup-image-1182x2208.png" rel="apple-touch-startup-image" media="(device-width: 414px) and (device-height: 736px) and (orientation: landscape) and (-webkit-device-pixel-ratio: 3)"><link href="/images/icons/apple-touch-startup-image-1242x2148.png" rel="apple-touch-startup-image" media="(device-width: 414px) and (device-height: 736px) and (orientation: portrait) and (-webkit-device-pixel-ratio: 3)"><link href="/images/icons/apple-touch-startup-image-748x1024.png" rel="apple-touch-startup-image" media="(device-width: 768px) and (device-height: 1024px) and (orientation: landscape) and (-webkit-device-pixel-ratio: 1)"><link href="/images/icons/apple-touch-startup-image-1496x2048.png" rel="apple-touch-startup-image" media="(device-width: 768px) and (device-height: 1024px) and (orientation: landscape) and (-webkit-device-pixel-ratio: 2)"><link href="/images/icons/apple-touch-startup-image-768x1004.png" rel="apple-touch-startup-image" media="(device-width: 768px) and (device-height: 1024px) and (orientation: portrait) and (-webkit-device-pixel-ratio: 1)"><link href="/images/icons/apple-touch-startup-image-1536x2008.png" rel="apple-touch-startup-image" media="(device-width: 768px) and (device-height: 1024px) and (orientation: portrait) and (-webkit-device-pixel-ratio: 2)"><link href="/images/icons/favicon-16x16.png" rel="icon" sizes="16x16" type="image/png"><link href="/images/icons/coast-228x228.png" rel="icon" sizes="228x228" type="image/png"><link href="/images/icons/favicon-32x32.png" rel="icon" sizes="32x32" type="image/png"><link href="/images/icons/manifest.json" rel="manifest"><link href="/images/icons/favicon.ico" rel="shortcut icon"><link href="/images/icons/yandex-browser-manifest.json" rel="yandex-tableau-widget"><meta content="yes" name="apple-mobile-web-app-capable"><meta content="black-translucent" name="apple-mobile-web-app-status-bar-style"><meta content="na-map" name="apple-mobile-web-app-title"><meta content="na-map" name="application-name"><meta content="yes" name="mobile-web-app-capable"><meta content="#dcd7ca" name="msapplication-TileColor"><meta content="/images/icons/mstile-144x144.png" name="msapplication-TileImage"><meta content="/images/icons/browserconfig.xml" name="msapplication-config"><meta content="#dcd7ca" name="theme-color"><meta content="width=device-width,initial-scale=1,shrink-to-fit=no" name="viewport"><link href="na-map.min.css?f5f537b3369482c72e22" rel="stylesheet" crossorigin="anonymous" integrity="sha256-WycBu+PKE9RIUeSZb+Kk2Empj4cOanz/oiXIoAEKKvE= sha384-AWf/OzLdQkX3MGVKmBUtcgC+RVIhRjGy/Z2T2K7eghGxL4XleviXBlblo+g3pS0B"></head>
+
 <body>
 
 <nav class="bg-light fixed-top navbar navbar-expand-lg navbar-light">
@@ -341,188 +337,10 @@
     </div>
 </nav>
 
-<<<<<<< HEAD
-<div class="na" id="na">
-</div>
-
-<section class="modal" data-backdrop="static" data-keyboard="false" id="modal-about" role="dialog" tabindex="-1">
-    <div class="modal-dialog" role="document">
-        <div class="modal-content">
-            <header class="modal-header">
-                <h3>Naval Action map <span class="small text-primary">v6.0.2</span></h3>
-            </header>
-            <div class="modal-body">
-                <p>Yet another map which uses the in-game map and live data (daily updated soonish after maintenance).
-                    Please check the <a href="https://forum.game-labs.net/topic/23980-yet-another-map-naval-action-map/">
-                        Game-Labs forum post</a> for further details. Feedback is very welcome.</p>
-                <p>Designed by iB aka Felix Victor, clan <a href="https://bccnavalaction.freeforums.net/">British
-                        Captains’ Club (BCC)</a>.</p>
-            </div>
-            <footer class="modal-footer">
-                <button class="btn btn-secondary" type="button" data-dismiss="modal">Close</button>
-            </footer>
-        </div>
-    </div>
-</section>
-
-<section class="modal" data-backdrop="static" data-keyboard="false" id="modal-ships" role="dialog" tabindex="-1">
-    <div class="modal-dialog modal-lg" role="document">
-        <div class="modal-content">
-            <header class="modal-header">
-                <h3>Compare ships</h3>
-            </header>
-
-            <div class="modal-body">
-                <div class="container-fluid">
-                    <div class="row">
-                        <div class="ml-auto pt-2 col-md-4 columnA">
-                            <label for="ship-Base-select"></label><select id="ship-Base-select" name="ship-Base-select">
-                            </select>
-                            <div class="ship-base" id="ship-Base"></div>
-                        </div>
-                        <div class="ml-auto pt-2 columnC col-md-4">
-                            <label for="ship-C1-select"></label><select id="ship-C1-select" name="ship-C1-select">
-                            </select>
-                            <div class="ship-compare" id="ship-C1"></div>
-                        </div>
-                        <div class="ml-auto pt-2 columnC col-md-4">
-                            <label for="ship-C2-select"></label><select id="ship-C2-select" name="ship-C2-select">
-                            </select>
-                            <div class="ship-compare" id="ship-C2"></div>
-                        </div>
-                    </div>
-                </div>
-            </div>
-            <footer class="modal-footer">
-                <button class="btn btn-secondary" type="button" data-dismiss="modal">Close</button>
-            </footer>
-        </div>
-    </div>
-</section>
-
-<section class="modal" data-backdrop="static" data-keyboard="false" id="modal-woods" role="dialog" tabindex="-1">
-    <div class="modal-dialog modal-lg" role="document">
-        <div class="modal-content">
-            <header class="modal-header">
-                <h3>Compare woods</h3>
-            </header>
-
-            <div class="modal-body">
-                <div class="container-fluid">
-                    <div class="row wood">
-                        <div class="ml-auto pt-2 col-md-3 columnA">
-                            <label for="wood-frame-Base-select"></label><select id="wood-frame-Base-select" name="wood-frame-Base-select">
-                            </select>
-                            <label for="wood-trim-Base-select"></label><select id="wood-trim-Base-select" name="wood-trim-Base-select">
-                            </select>
-                            <div id="wood-Base"></div>
-                        </div>
-                        <div class="ml-auto pt-2 columnC col-md-3">
-                            <label for="wood-frame-C1-select"></label><select id="wood-frame-C1-select" name="wood-frame-C1-select">
-                            </select>
-                            <label for="wood-trim-C1-select"></label><select id="wood-trim-C1-select" name="wood-trim-C1-select">
-                            </select>
-                            <div id="wood-C1"></div>
-                        </div>
-                        <div class="ml-auto pt-2 columnC col-md-3">
-                            <label for="wood-frame-C2-select"></label><select id="wood-frame-C2-select" name="wood-frame-C2-select">
-                            </select>
-                            <label for="wood-trim-C2-select"></label><select id="wood-trim-C2-select" name="wood-trim-C2-select">
-                            </select>
-                            <div id="wood-C2"></div>
-                        </div>
-                        <div class="ml-auto pt-2 columnC col-md-3">
-                            <label for="wood-frame-C3-select"></label><select id="wood-frame-C3-select" name="wood-frame-C3-select">
-                            </select>
-                            <label for="wood-trim-C3-select"></label><select id="wood-trim-C3-select" name="wood-trim-C3-select">
-                            </select>
-                            <div id="wood-C3"></div>
-                        </div>
-                    </div>
-                </div>
-            </div>
-            <footer class="modal-footer">
-                <button class="btn btn-secondary" type="button" data-dismiss="modal">Close</button>
-            </footer>
-        </div>
-    </div>
-</section>
-
-<section class="modal" data-backdrop="static" data-keyboard="false" id="modal-modules" role="dialog" tabindex="-1">
-    <div class="modal-dialog modal-lg" role="document">
-        <div class="modal-content">
-            <header class="modal-header">
-                <h3>Modules</h3>
-            </header>
-            <div class="modal-body">
-                <label for="modules-select"></label><select id="modules-select" name="modules-select"></select>
-                <div class="container-fluid" id="modules-list"></div>
-            </div>
-            <footer class="modal-footer">
-                <button class="btn btn-secondary" type="button" data-dismiss="modal">Close</button>
-            </footer>
-        </div>
-    </div>
-</section>
-
-<section class="modal" data-backdrop="static" data-keyboard="false" id="modal-buildings" role="dialog" tabindex="-1">
-    <div class="modal-dialog modal-lg" role="document">
-        <div class="modal-content">
-            <header class="modal-header">
-                <h3>Buildings</h3>
-            </header>
-            <div class="modal-body">
-                <label for="buildings-select"></label><select id="buildings-select" name="buildings-select"></select>
-                <div class="container-fluid" id="buildings-list"></div>
-            </div>
-            <footer class="modal-footer">
-                <button class="btn btn-secondary" type="button" data-dismiss="modal">Close</button>
-            </footer>
-        </div>
-    </div>
-</section>
-
-<section class="modal" data-backdrop="static" data-keyboard="false" id="modal-recipes" role="dialog" tabindex="-1">
-    <div class="modal-dialog modal-lg" role="document">
-        <div class="modal-content">
-            <header class="modal-header">
-                <h3>Recipes</h3>
-            </header>
-            <div class="modal-body">
-                <label for="recipes-select"></label><select id="recipes-select" name="recipes-select"></select>
-                <div class="container-fluid" id="recipes-list"></div>
-            </div>
-            <footer class="modal-footer">
-                <button class="btn btn-secondary" type="button" data-dismiss="modal">Close</button>
-            </footer>
-        </div>
-    </div>
-</section>
-
-<section class="modal" data-backdrop="static" data-keyboard="false" id="modal-ingredients" role="dialog" tabindex="-1">
-    <div class="modal-dialog modal-lg" role="document">
-        <div class="modal-content">
-            <header class="modal-header">
-                <h3>Ingredients</h3>
-            </header>
-            <div class="modal-body">
-                <div class="container-fluid" id="ingredients-list"></div>
-            </div>
-            <footer class="modal-footer">
-                <button class="btn btn-secondary" type="button" data-dismiss="modal">Close</button>
-            </footer>
-        </div>
-    </div>
-</section>
+<div class="na" id="na"></div>
+
+<div id="modal-section"></div>
 
 <script src="https://cdnjs.cloudflare.com/ajax/libs/d3/5.5.0/d3.min.js" crossorigin="anonymous" integrity="sha384-xt54w7/ptFmlL1rMBfoLoM/T0iHjAzuv47CPmW5KtXrv5iphOBlJxMOSkOg0gsmF"></script>
-<script src="na-map.min.js?bc2a4d86c608b3f7548a" crossorigin="anonymous" integrity="sha256-wB2J/g2KWQSP0OhAylfEZnxuSj/VkZ0FHNkE1I9JEcU= sha384-r3ikbxB/mrEXZ758P4Jg34GqiT+CgLii3EOuilyoKgJnTrfxK6kBypZInno2W27I" type="text/javascript"></script></body>
-=======
-<div class="na" id="na"></div>
-
-<div id="modal-section"></div>
-
-<script src="https://cdnjs.cloudflare.com/ajax/libs/d3/5.5.0/d3.min.js" crossorigin="anonymous" integrity="sha384-xt54w7/ptFmlL1rMBfoLoM/T0iHjAzuv47CPmW5KtXrv5iphOBlJxMOSkOg0gsmF"></script>
-<script src="na-map.min.js?7780caf0dfdb3201b057" crossorigin="anonymous" integrity="sha256-GcPBoLSPdaho6/MyAZ+OUg26RxPjjQXq0Rj2sqf28jI= sha384-TXfdLmeZXmxZ6Gn3a0NdBCRBjV43PWhCRHvzbQ8f2XXscbGCBwWAWD1TGVD/U5XP" type="text/javascript"></script></body>
->>>>>>> b31f8c6c
+<script src="na-map.min.js?f5f537b3369482c72e22" crossorigin="anonymous" integrity="sha256-lxNM768MOiUj4KdHxq6BUnClTpefej6FlMzXIHHyM/Q= sha384-h2o8zNoAT401DETgIe+J7HuW7QanI/q30DDzroox3tXnjGJ+xOgigYB44UFG5pzT" type="text/javascript"></script></body>
 </html>