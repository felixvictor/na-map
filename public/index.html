<!doctype html>
<html lang="en-GB">
<head>
<<<<<<< HEAD
    <meta charset="utf-8">
    <meta content="ie=edge" http-equiv="x-ua-compatible">
    <title>Naval Action map</title>
    <meta content="Naval Action map" name="description">
    <meta content="width=device-width,initial-scale=1" name="viewport">

    <link href="images/icons/favicon-16x16.png" rel="icon" sizes="16x16" type="image/png">
    <link href="images/icons/favicon-32x32.png" rel="icon" sizes="32x32" type="image/png">
    <link href="images/icons/android-192x192.png" rel="icon" sizes="192x192" type="image/png">
    <link href="images/icons/apple-touch-icon-180x180.png" rel="apple-touch-icon" sizes="180x180">
    <meta content="images/icons/browserconfig.xml" name="msapplication-config">

    <script src="https://www.googletagmanager.com/gtag/js?id=UA-109520372-1" async></script>
<link href="na-map.min.css?c996b7d071669bba471c" rel="stylesheet" crossorigin="anonymous" integrity="sha256-jdgip2RLG13l7wj0txzmAN6USeMC5sAuN0YY9K0hGZA= sha384-GPQ7prxx0P8fNL1JRkEZyOSvdbcop/qZY/js1l4mDoxKIoikzcvJDXw9Q/au/JEk"></head>
<body>

<nav class="bg-light fixed-top navbar navbar-expand-lg navbar-light">
    <a href="#" class="navbar-brand"><img alt="" height="30" src="images/na-map-brand.jpg" width="30"></a>
    <button class="navbar-toggler" type="button" aria-controls="navbarSupportedContent" aria-expanded="false" aria-label="Toggle navigation" data-target="#navbarSupportedContent" data-toggle="collapse">
        <span class="navbar-toggler-icon"></span>
    </button>
    <div class="collapse navbar-collapse" id="navbarSupportedContent">
        <ul class="navbar-nav mr-auto">

            <li class="nav-item dropdown">
                <a href="#" class="dropdown-toggle nav-link" id="moveToDropdown" aria-expanded="false" aria-haspopup="true" data-toggle="dropdown" role="button">
                    Move to
                </a>
                <div class="dropdown-menu extralarge-width p-2" id="moveToMenu" aria-labelledby="moveToDropdown">
                    <form id="f11">
                        <div class="input-group">
                            <div class="input-group-prepend">
                                <span class="input-group-text">F11 coordinates</span>
                            </div>
                            <input class="form-control" id="x-coord" type="number" required max="830000" min="-816000" placeholder="X" step="0.1">
                            <input class="form-control" id="z-coord" type="number" required max="830000" min="-430000" placeholder="Z" step="0.1">
                            <div class="input-group-append">
                                <button class="btn btn-outline-primary" type="button" id="copy-coord" title="Copy to clipboard"><i class="far fa-copy"></i>
                                </button>
                                <button class="btn btn-primary" type="submit">Move to</button>
                            </div>
                        </div>
                    </form>
                </div>
            </li>

            <li class="nav-item dropdown pl-1">
                <a href="#" class="dropdown-toggle nav-link" id="predictDropdown" aria-expanded="false" aria-haspopup="true" data-toggle="dropdown" role="button">
                    Wind prediction
                </a>
                <div class="dropdown-menu extralarge-width" id="predictMenu" aria-labelledby="predictDropdown">
                    <form id="windPrediction" class="p-2">
                        <div class="form-group row">
                            <label class="col-form-label col-sm-6 align-top" for="direction">Wind currently blowing
                                from</label>
                            <div class="col-sm-6">
                                <div class="rslider" id="direction"></div>
                            </div>
                        </div>
                        <div class="form-group row">
                            <label class="col-form-label col-sm-6" for="wind-time">Predict wind for</label>
                            <div class="col-sm-6">
                                <div class="form-group">
                                    <div class="input-group date" id="wind-time" data-target-input="nearest">
                                        <input class="form-control datetimepicker-input" id="wind-time-input" type="text" required aria-label="wind-time" data-target="#wind-time">
                                        <div class="input-group-append" data-target="#wind-time" data-toggle="datetimepicker">
                                            <span class="input-group-text"><i class="far fa-clock"></i></span>
                                        </div>
                                    </div>
                                </div>
                                <small class="form-text text-muted">Server time</small>
                            </div>
                        </div>
                        <button class="btn btn-outline-primary" type="submit">Predict</button>
                    </form>
                </div>
            </li>

            <li class="nav-item dropdown pl-1">
                <a href="#" class="dropdown-toggle nav-link" id="propertyDropdown" aria-expanded="false" aria-haspopup="true" data-toggle="dropdown" role="button">
                    Select ports on
                </a>
                <div class="dropdown-menu large-width" id="propertyMenu" aria-labelledby="propertyDropdown">
                    <h6 class="dropdown-header">Ownership</h6>
                    <a href="#" class="dropdown-item" id="menu-prop-nation">
                        <select class="custom-select" id="prop-nation" name="prop-nation" title="Select a nation"></select>
                    </a>
                    <a href="#" class="dropdown-item" id="menu-prop-clan">
                        <select class="custom-select" id="prop-clan" name="prop-clan" title="Select a clan"></select>
                    </a>
                    <div class="dropdown-divider"></div>
                    <h6 class="dropdown-header">Property</h6>
                    <a href="#" class="dropdown-item pt-1" id="menu-prop-all">Available to all</a>
                    <a href="#" class="dropdown-item pt-1" id="menu-prop-green">Green zone</a>
                    <div class="dropdown-divider"></div>
                    <h6 class="dropdown-header">Port battle time range</h6>
                    <div class="dropdown-item" id="menu-prop-pb-range">
                        <form id="prop-pb-range">
                            <div class="form-group row">
                                <label class="col-form-label col-sm-2" for="prop-pb-from-input">From</label>
                                <div class="input-group date col-sm-10" id="prop-pb-from" data-target-input="nearest">
                                    <input class="form-control datetimepicker-input" id="prop-pb-from-input" type="text" required aria-label="prop-pb-from" data-target="#prop-pb-from">
                                    <div class="input-group-append" data-target="#prop-pb-from" data-toggle="datetimepicker">
                                        <span class="input-group-text"><i class="far fa-clock"></i></span>
                                    </div>
                                </div>
                            </div>
                            <div class="form-group row">
                                <label class="col-form-label col-sm-2" for="prop-pb-to-input">To</label>
                                <div class="input-group date col-sm-10" id="prop-pb-to" data-target-input="nearest">
                                    <input class="form-control datetimepicker-input" id="prop-pb-to-input" type="text" required aria-label="prop-pb-to" data-target="#prop-pb-to">
                                    <div class="input-group-append" data-target="#prop-pb-to" data-toggle="datetimepicker">
                                        <span class="input-group-text"><i class="far fa-clock"></i></span>
                                    </div>
                                </div>
                            </div>
                            <button class="btn btn-outline-primary" type="submit">Go</button>
                        </form>
                    </div>
                    <div class="dropdown-divider"></div>
                    <h6 class="dropdown-header">Capture time</h6>
                    <a href="#" class="dropdown-item" id="menu-prop-yesterday">Yesterday</a>
                    <a href="#" class="dropdown-item" id="menu-prop-this-week">This week</a>
                    <a href="#" class="dropdown-item" id="menu-prop-last-week">Last week</a>
                    <div class="dropdown-divider"></div>
                    <h6 class="dropdown-header">Capture time range</h6>
                    <div class="dropdown-item" id="menu-prop-range">
                        <form id="prop-range">
                            <div class="form-group row">
                                <label class="col-form-label col-sm-2" for="prop-from-input">From</label>
                                <div class="input-group date col-sm-10" id="prop-from" data-target-input="nearest">
                                    <input class="form-control datetimepicker-input" id="prop-from-input" type="text" required aria-label="prop-from" data-target="#prop-from">
                                    <div class="input-group-append" data-target="#prop-from" data-toggle="datetimepicker">
                                        <span class="input-group-text"><i class="far fa-calendar"></i></span>
                                    </div>
                                </div>
                            </div>
                            <div class="form-group row">
                                <label class="col-form-label col-sm-2" for="prop-to-input">To</label>
                                <div class="input-group date col-sm-10" id="prop-to" data-target-input="nearest">
                                    <input class="form-control datetimepicker-input" id="prop-to-input" type="text" required aria-label="prop-to" data-target="#prop-to">
                                    <div class="input-group-append" data-target="#prop-to" data-toggle="datetimepicker">
                                        <span class="input-group-text"><i class="far fa-calendar"></i></span>
                                    </div>
                                </div>
                            </div>
                            <button class="btn btn-outline-primary" type="submit">Go</button>
                        </form>
                    </div>
                    <div class="dropdown-divider"></div>
                    <h6 class="dropdown-header">Conquest mark</h6>
                    <a href="#" class="dropdown-item" id="menu-prop-cm">
                        <select class="custom-select" id="prop-cm" name="prop-cm" title="Select amount"></select>
                    </a>
                </div>
            </li>

            <li class="nav-item pl-2">
                <select class="" id="port-names" name="port-names">
                </select>
            </li>

            <li class="nav-item pl-2">
                <select class="" id="good-names" name="good-names">
                </select>
            </li>

            <li class="nav-item pl-2">
                <a href="port-battle.xlsx" class="btn btn-primary" role="button" download="port-battle-calculator.xlsx">Download
                    PB calculator</a>
            </li>
        </ul>

        <ul class="navbar-nav ml-auto">
            <li class="nav-item dropdown pr-2">
                <a href="#" class="dropdown-toggle nav-link" id="doubleclickDropdown" aria-expanded="false" aria-haspopup="true" data-toggle="dropdown" role="button">
                    Settings
                </a>
                <div class="dropdown-menu large-width dropdown-menu-right" id="doubleclickMenu" aria-labelledby="doubleclickDropdown">

                    <div class="dropdown-divider"></div>
                    <h6 class="dropdown-header">Show</h6>
                    <div class="align-self-center col-auto ml-1 py-1">
                        <div class="custom-control custom-checkbox">
                            <input class="custom-control-input" id="show-teleport" type="checkbox">
                            <label class="custom-control-label" for="show-teleport">teleport areas</label>
                        </div>
                        <div class="custom-control custom-checkbox">
                            <input class="custom-control-input" id="show-pb" type="checkbox">
                            <label class="custom-control-label" for="show-pb">single port battle zone</label>
                            <small class="form-text text-muted">Use 'go to a port'</small>
                        </div>
                    </div>

                    <div class="dropdown-divider"></div>
                    <h6 class="dropdown-header">Double click to</h6>
                    <div class="ml-1 py-1 radio-group" id="double-click-action">
                        <div class="align-self-center col-auto">
                            <div class="custom-control custom-control-inline custom-radio">
                                <input class="custom-control-input" id="compass" type="radio" name="mouseFunction" value="compass" checked>
                                <label class="custom-control-label" for="compass">plot a course</label>
                            </div>
                            <div class="custom-control custom-control-inline custom-radio">
                                <input class="custom-control-input" id="F11" type="radio" name="mouseFunction" value="F11">
                                <label class="custom-control-label" for="F11">show F11 coordinates</label>
                            </div>
                        </div>
                    </div>
                </div>
            </li>
        </ul>
        <button class="btn btn-outline-secondary" type="reset" id="reset">Clear</button>
=======
 <meta charset="utf-8">
 <meta content="ie=edge" http-equiv="x-ua-compatible">
 <title>Naval Action map</title>
 <meta content="Naval Action map" name="description">
 <meta content="width=device-width,initial-scale=1" name="viewport">
 <script src="https://www.googletagmanager.com/gtag/js?id=UA-109520372-1" async></script>
<link href="na-map.min.css?0a86c3d3da7d6ebe5d5c" rel="stylesheet"></head>
<body>

<nav class="fixed-top navbar navbar-expand-lg">
 <a class="navbar-brand" href="#"><img alt="" height="30" src="images/na-map-brand.jpg" width="30"></a>
 <button class="navbar-toggler" type="button" aria-controls="navbarSupportedContent" aria-expanded="false" aria-label="Toggle navigation" data-target="#navbarSupportedContent" data-toggle="collapse">
  <span class="navbar-toggler-icon"></span>
 </button>
 <div class="collapse navbar-collapse" id="navbarSupportedContent">
  <ul class="navbar-nav mr-auto">

   <li class="nav-item dropdown">
    <a class="dropdown-toggle nav-link" href="#" id="moveToDropdown" aria-expanded="false" aria-haspopup="true" data-toggle="dropdown" role="button">
     Move to
    </a>
    <div class="dropdown-menu extralarge-width p-2" id="moveToMenu" aria-labelledby="moveToDropdown">
     <form id="f11">
      <div class="input-group">
       <div class="input-group-prepend">
        <span class="input-group-text">F11 coordinates</span>
       </div>
       <input class="form-control" id="x-coord" type="number" required max="830000" min="-816000" placeholder="X" step="0.1">
       <input class="form-control" id="z-coord" type="number" required max="830000" min="-430000" placeholder="Z" step="0.1">
       <div class="input-group-append">
        <button class="btn btn-outline-primary" type="button" id="copy-coord" title="Copy to clipboard"><i class="far fa-copy"></i>
        </button>
        <button class="btn btn-primary" type="submit">Move to</button>
       </div>
      </div>
     </form>
    </div>
   </li>

   <li class="nav-item dropdown pl-1">
    <a class="dropdown-toggle nav-link" href="#" id="predictDropdown" aria-expanded="false" aria-haspopup="true" data-toggle="dropdown" role="button">
     Wind prediction
    </a>
    <div class="dropdown-menu extralarge-width" id="predictMenu" aria-labelledby="predictDropdown">
     <form id="windPrediction" class="p-2">
      <div class="form-group row">
       <label class="col-form-label col-sm-6 align-top" for="direction">Wind currently blowing
        from</label>
       <div class="col-sm-6">
        <div class="rslider" id="direction"></div>
       </div>
      </div>
      <div class="form-group row">
       <label class="col-form-label col-sm-6" for="wind-time">Predict wind for</label>
       <div class="col-sm-6">
        <div class="form-group">
         <div class="input-group date" id="wind-time" data-target-input="nearest">
          <input class="form-control datetimepicker-input" id="wind-time-input" type="text" required aria-label="wind-time" data-target="#wind-time">
          <div class="input-group-append" data-target="#wind-time" data-toggle="datetimepicker">
           <span class="input-group-text"><i class="far fa-clock"></i></span>
          </div>
         </div>
        </div>
        <small class="form-text text-muted">Server time</small>
       </div>
      </div>
      <button class="btn btn-outline-primary" type="submit">Predict</button>
     </form>
    </div>
   </li>

   <li class="nav-item dropdown pl-1">
    <a class="dropdown-toggle nav-link" href="#" id="propertyDropdown" aria-expanded="false" aria-haspopup="true" data-toggle="dropdown" role="button">
     Select ports on
    </a>
    <div class="dropdown-menu large-width" id="propertyMenu" aria-labelledby="propertyDropdown">
     <h6 class="dropdown-header">Ownership</h6>
     <a class="dropdown-item" href="#" id="menu-prop-nation">
      <select class="custom-select" id="prop-nation" name="prop-nation" title="Select a nation"></select>
     </a>
     <a class="dropdown-item" href="#" id="menu-prop-clan">
      <select class="custom-select" id="prop-clan" name="prop-clan" title="Select a clan"></select>
     </a>
     <div class="dropdown-divider"></div>
     <h6 class="dropdown-header">Property</h6>
     <a class="dropdown-item pt-1" href="#" id="menu-prop-all">Available to all</a>
     <a class="dropdown-item pt-1" href="#" id="menu-prop-green">Green zone</a>
     <div class="dropdown-divider"></div>
     <h6 class="dropdown-header">Port battle time range</h6>
     <div class="dropdown-item" id="menu-prop-pb-range">
      <form id="prop-pb-range">
       <div class="form-group row">
        <label class="col-form-label col-sm-2" for="prop-pb-from-input">From</label>
        <div class="input-group date col-sm-10" id="prop-pb-from" data-target-input="nearest">
         <input class="form-control datetimepicker-input" id="prop-pb-from-input" type="text" required aria-label="prop-pb-from" data-target="#prop-pb-from">
         <div class="input-group-append" data-target="#prop-pb-from" data-toggle="datetimepicker">
          <span class="input-group-text"><i class="far fa-clock"></i></span>
         </div>
        </div>
       </div>
       <div class="form-group row">
        <label class="col-form-label col-sm-2" for="prop-pb-to-input">To</label>
        <div class="input-group date col-sm-10" id="prop-pb-to" data-target-input="nearest">
         <input class="form-control datetimepicker-input" id="prop-pb-to-input" type="text" required aria-label="prop-pb-to" data-target="#prop-pb-to">
         <div class="input-group-append" data-target="#prop-pb-to" data-toggle="datetimepicker">
          <span class="input-group-text"><i class="far fa-clock"></i></span>
         </div>
        </div>
       </div>
       <button class="btn btn-outline-primary" type="submit">Go</button>
      </form>
     </div>
     <div class="dropdown-divider"></div>
     <h6 class="dropdown-header">Capture time</h6>
     <a class="dropdown-item" href="#" id="menu-prop-yesterday">Yesterday</a>
     <a class="dropdown-item" href="#" id="menu-prop-this-week">This week</a>
     <a class="dropdown-item" href="#" id="menu-prop-last-week">Last week</a>
     <div class="dropdown-divider"></div>
     <h6 class="dropdown-header">Capture time range</h6>
     <div class="dropdown-item" id="menu-prop-range">
      <form id="prop-range">
       <div class="form-group row">
        <label class="col-form-label col-sm-2" for="prop-from-input">From</label>
        <div class="input-group date col-sm-10" id="prop-from" data-target-input="nearest">
         <input class="form-control datetimepicker-input" id="prop-from-input" type="text" required aria-label="prop-from" data-target="#prop-from">
         <div class="input-group-append" data-target="#prop-from" data-toggle="datetimepicker">
          <span class="input-group-text"><i class="far fa-calendar"></i></span>
         </div>
        </div>
       </div>
       <div class="form-group row">
        <label class="col-form-label col-sm-2" for="prop-to-input">To</label>
        <div class="input-group date col-sm-10" id="prop-to" data-target-input="nearest">
         <input class="form-control datetimepicker-input" id="prop-to-input" type="text" required aria-label="prop-to" data-target="#prop-to">
         <div class="input-group-append" data-target="#prop-to" data-toggle="datetimepicker">
          <span class="input-group-text"><i class="far fa-calendar"></i></span>
         </div>
        </div>
       </div>
       <button class="btn btn-outline-primary" type="submit">Go</button>
      </form>
     </div>
     <div class="dropdown-divider"></div>
     <h6 class="dropdown-header">Conquest mark</h6>
     <a class="dropdown-item" href="#" id="menu-prop-cm">
      <select class="custom-select" id="prop-cm" name="prop-cm" title="Select amount"></select>
     </a>
    </div>
   </li>

   <li class="nav-item pl-2">
    <select class="form-control" id="port-names" name="port-names" title="Go to a port" data-live-search="true">
    </select>
   </li>

   <li class="nav-item pl-2">
    <select class="form-control" id="good-names" name="good-names" title="Select a good" data-live-search="true">
    </select>
   </li>

   <li class="nav-item pl-2">
    <a class="btn btn-primary" id="button-ship-compare" role="button">Ships</a>
   </li>

  </ul>

  <ul class="ml-auto navbar-nav">
   <li class="nav-item dropdown pr-2">
    <a class="dropdown-toggle nav-link" href="#" id="doubleclickDropdown" aria-expanded="false" aria-haspopup="true" data-toggle="dropdown" role="button">
     Settings
    </a>
    <div class="dropdown-menu large-width dropdown-menu-right" id="doubleclickMenu" aria-labelledby="doubleclickDropdown">

     <div class="dropdown-divider"></div>
     <h6 class="dropdown-header">Show</h6>
     <div class="align-self-center col-auto ml-1 py-1">
      <div class="custom-control custom-checkbox">
       <input class="custom-control-input" id="show-teleport" type="checkbox">
       <label class="custom-control-label" for="show-teleport">teleport areas</label>
      </div>
      <div class="custom-control custom-checkbox">
       <input class="custom-control-input" id="show-pb" type="checkbox">
       <label class="custom-control-label" for="show-pb">single port battle zone</label>
       <small class="form-text text-muted">Use 'go to a port'</small>
      </div>
     </div>

     <div class="dropdown-divider"></div>
     <h6 class="dropdown-header">Double click to</h6>
     <div class="ml-1 py-1 radio-group" id="double-click-action">
      <div class="align-self-center col-auto">
       <div class="custom-control custom-control-inline custom-radio">
        <input class="custom-control-input" id="compass" type="radio" name="mouseFunction" value="compass" checked>
        <label class="custom-control-label" for="compass">plot a course</label>
       </div>
       <div class="custom-control custom-control-inline custom-radio">
        <input class="custom-control-input" id="F11" type="radio" name="mouseFunction" value="F11">
        <label class="custom-control-label" for="F11">show F11 coordinates</label>
       </div>
      </div>
     </div>
>>>>>>> 0f2eaacf
    </div>
</nav>

<div class="na" id="na">
</div>

<<<<<<< HEAD
<section class="modal" data-backdrop="static" data-keyboard="false" id="modal" role="dialog" tabindex="-1">
    <div class="modal-dialog" role="document">
        <div class="modal-content">
            <header class="modal-header">
                <h3>Naval Action map <span class="small text-primary">v2.1.2</span></h3>
            </header>

            <div class="modal-body">
                <p>Yet another map which uses the in-game map and live data (daily updated soonish after maintenance).
                    Please check the <a href="http://forum.game-labs.net/topic/23980-yet-another-map-naval-action-map/">
                        Game-Labs forum post</a> for further details. Feedback is very welcome.</p>
                <p>Designed by iB aka Felix Victor.</p>
            </div>
            <footer class="modal-footer">
                <button class="btn btn-secondary" type="button" data-dismiss="modal" data-server="eu1">Caribbean
                </button>
                <button class="btn btn-secondary" type="button" data-dismiss="modal" data-server="eu2">PvE only</button>
            </footer>
        </div>
    </div>
=======
<section class="modal" data-backdrop="static" data-keyboard="false" id="modal-greetings" role="dialog" tabindex="-1">
    <div class="modal-dialog" role="document">
        <div class="modal-content">
            <header class="modal-header">
                <h3>Naval Action map <span class="small text-primary">v2.1.1</span></h3>
            </header>

   <div class="modal-body">
    <p>Yet another map which uses the in-game map and live data (daily updated soonish after maintenance).
     Please check the <a href="http://forum.game-labs.net/topic/23980-yet-another-map-naval-action-map/">
      Game-Labs forum post</a> for further details. Feedback is very welcome.</p>
    <p>Ship speed calculation with the help of jodgi.</p>
    <p>Designed by iB aka Felix Victor.</p>
   </div>
   <footer class="modal-footer">
    <button class="btn btn-secondary" type="button" data-dismiss="modal" data-server="eu1">Caribbean
    </button>
    <button class="btn btn-secondary" type="button" data-dismiss="modal" data-server="eu2">PvE only</button>
   </footer>
  </div>
 </div>
>>>>>>> 0f2eaacf
</section>

<section class="modal" data-backdrop="static" data-keyboard="false" id="modal-ships" role="dialog" tabindex="-1">
    <div class="modal-dialog modal-lg" role="document">
        <div class="modal-content">
            <header class="modal-header">
                <h3>Ship comparison</h3>
            </header>

            <div class="modal-body">
                <div class="container-fluid">
                    <div class="row">
                        <div class="ml-auto col-md-4 pt-2 columnA">
                            <select class="custom-select" id="ship-Base-select" name="ship-Base-select" title="Select a ship">
                            </select>
                            <div id="ship-Base"></div>
                        </div>
                     <div class="ml-auto col-md-4 pt-2 columnC">
                      <select class="custom-select" id="ship-C1-select" name="ship-C1-select" title="Select a ship">
                      </select>
                      <div id="ship-C1"></div>
                     </div>
                        <div class="ml-auto col-md-4 pt-2 columnC">
                            <select class="custom-select" id="ship-C2-select" name="ship-C2-select" title="Select a ship">
                            </select>
                            <div id="ship-C2"></div>
                        </div>
                    </div>
                </div>
            <footer class="modal-footer">
                <button class="btn btn-secondary" type="button" data-dismiss="modal">Close</button>
            </footer>
        </div>
    </div>
</div></section>

<script src="https://d3js.org/d3.v4.min.js"></script>
<<<<<<< HEAD
<script src="na-map.min.js?c996b7d071669bba471c" crossorigin="anonymous" integrity="sha256-2j/xqxd9sXs7ZPAeyQ3pJouDfZPzLpU9uIhrFYvWqJU= sha384-tYuV/QfVnPcDkksZ7t9ScUxw68xTLqVk2TdZQuvIsvISlIIBJ2vZub5AXkiUcI1m" type="text/javascript"></script></body>
=======
<script src="na-map.min.js?0a86c3d3da7d6ebe5d5c" type="text/javascript"></script></body>
>>>>>>> 0f2eaacf
</html><|MERGE_RESOLUTION|>--- conflicted
+++ resolved
@@ -1,7 +1,6 @@
 <!doctype html>
 <html lang="en-GB">
 <head>
-<<<<<<< HEAD
     <meta charset="utf-8">
     <meta content="ie=edge" http-equiv="x-ua-compatible">
     <title>Naval Action map</title>
@@ -15,11 +14,11 @@
     <meta content="images/icons/browserconfig.xml" name="msapplication-config">
 
     <script src="https://www.googletagmanager.com/gtag/js?id=UA-109520372-1" async></script>
-<link href="na-map.min.css?c996b7d071669bba471c" rel="stylesheet" crossorigin="anonymous" integrity="sha256-jdgip2RLG13l7wj0txzmAN6USeMC5sAuN0YY9K0hGZA= sha384-GPQ7prxx0P8fNL1JRkEZyOSvdbcop/qZY/js1l4mDoxKIoikzcvJDXw9Q/au/JEk"></head>
+<link href="na-map.min.css?93cdf7f9e53d2b0d306e" rel="stylesheet" crossorigin="anonymous" integrity="sha256-vLpQ4G/jU+Dz66Jx0/VhpQLCUuv3iMjwHmOcafdBU/o= sha384-H50sZHg6NaBH/myBYuz6E+wmfUNwlx7qGqNRMeTS13POqBnRtW8EiLLBrNRaLH2G"></head>
 <body>
 
 <nav class="bg-light fixed-top navbar navbar-expand-lg navbar-light">
-    <a href="#" class="navbar-brand"><img alt="" height="30" src="images/na-map-brand.jpg" width="30"></a>
+    <a class="navbar-brand" href="#"><img alt="" height="30" src="images/na-map-brand.jpg" width="30"></a>
     <button class="navbar-toggler" type="button" aria-controls="navbarSupportedContent" aria-expanded="false" aria-label="Toggle navigation" data-target="#navbarSupportedContent" data-toggle="collapse">
         <span class="navbar-toggler-icon"></span>
     </button>
@@ -27,7 +26,7 @@
         <ul class="navbar-nav mr-auto">
 
             <li class="nav-item dropdown">
-                <a href="#" class="dropdown-toggle nav-link" id="moveToDropdown" aria-expanded="false" aria-haspopup="true" data-toggle="dropdown" role="button">
+                <a class="dropdown-toggle nav-link" href="#" id="moveToDropdown" aria-expanded="false" aria-haspopup="true" data-toggle="dropdown" role="button">
                     Move to
                 </a>
                 <div class="dropdown-menu extralarge-width p-2" id="moveToMenu" aria-labelledby="moveToDropdown">
@@ -49,7 +48,7 @@
             </li>
 
             <li class="nav-item dropdown pl-1">
-                <a href="#" class="dropdown-toggle nav-link" id="predictDropdown" aria-expanded="false" aria-haspopup="true" data-toggle="dropdown" role="button">
+                <a class="dropdown-toggle nav-link" href="#" id="predictDropdown" aria-expanded="false" aria-haspopup="true" data-toggle="dropdown" role="button">
                     Wind prediction
                 </a>
                 <div class="dropdown-menu extralarge-width" id="predictMenu" aria-labelledby="predictDropdown">
@@ -81,21 +80,21 @@
             </li>
 
             <li class="nav-item dropdown pl-1">
-                <a href="#" class="dropdown-toggle nav-link" id="propertyDropdown" aria-expanded="false" aria-haspopup="true" data-toggle="dropdown" role="button">
+                <a class="dropdown-toggle nav-link" href="#" id="propertyDropdown" aria-expanded="false" aria-haspopup="true" data-toggle="dropdown" role="button">
                     Select ports on
                 </a>
                 <div class="dropdown-menu large-width" id="propertyMenu" aria-labelledby="propertyDropdown">
                     <h6 class="dropdown-header">Ownership</h6>
-                    <a href="#" class="dropdown-item" id="menu-prop-nation">
+                    <a class="dropdown-item" href="#" id="menu-prop-nation">
                         <select class="custom-select" id="prop-nation" name="prop-nation" title="Select a nation"></select>
                     </a>
-                    <a href="#" class="dropdown-item" id="menu-prop-clan">
+                    <a class="dropdown-item" href="#" id="menu-prop-clan">
                         <select class="custom-select" id="prop-clan" name="prop-clan" title="Select a clan"></select>
                     </a>
                     <div class="dropdown-divider"></div>
                     <h6 class="dropdown-header">Property</h6>
-                    <a href="#" class="dropdown-item pt-1" id="menu-prop-all">Available to all</a>
-                    <a href="#" class="dropdown-item pt-1" id="menu-prop-green">Green zone</a>
+                    <a class="dropdown-item pt-1" href="#" id="menu-prop-all">Available to all</a>
+                    <a class="dropdown-item pt-1" href="#" id="menu-prop-green">Green zone</a>
                     <div class="dropdown-divider"></div>
                     <h6 class="dropdown-header">Port battle time range</h6>
                     <div class="dropdown-item" id="menu-prop-pb-range">
@@ -123,9 +122,9 @@
                     </div>
                     <div class="dropdown-divider"></div>
                     <h6 class="dropdown-header">Capture time</h6>
-                    <a href="#" class="dropdown-item" id="menu-prop-yesterday">Yesterday</a>
-                    <a href="#" class="dropdown-item" id="menu-prop-this-week">This week</a>
-                    <a href="#" class="dropdown-item" id="menu-prop-last-week">Last week</a>
+                    <a class="dropdown-item" href="#" id="menu-prop-yesterday">Yesterday</a>
+                    <a class="dropdown-item" href="#" id="menu-prop-this-week">This week</a>
+                    <a class="dropdown-item" href="#" id="menu-prop-last-week">Last week</a>
                     <div class="dropdown-divider"></div>
                     <h6 class="dropdown-header">Capture time range</h6>
                     <div class="dropdown-item" id="menu-prop-range">
@@ -153,7 +152,7 @@
                     </div>
                     <div class="dropdown-divider"></div>
                     <h6 class="dropdown-header">Conquest mark</h6>
-                    <a href="#" class="dropdown-item" id="menu-prop-cm">
+                    <a class="dropdown-item" href="#" id="menu-prop-cm">
                         <select class="custom-select" id="prop-cm" name="prop-cm" title="Select amount"></select>
                     </a>
                 </div>
@@ -170,14 +169,18 @@
             </li>
 
             <li class="nav-item pl-2">
-                <a href="port-battle.xlsx" class="btn btn-primary" role="button" download="port-battle-calculator.xlsx">Download
+                <a class="btn btn-primary" id="button-ship-compare" role="button">Ships</a>
+            </li>
+
+            <li class="nav-item pl-2">
+                <a class="btn btn-primary" href="port-battle.xlsx" role="button" download="port-battle-calculator.xlsx">Download
                     PB calculator</a>
             </li>
         </ul>
 
-        <ul class="navbar-nav ml-auto">
+        <ul class="ml-auto navbar-nav">
             <li class="nav-item dropdown pr-2">
-                <a href="#" class="dropdown-toggle nav-link" id="doubleclickDropdown" aria-expanded="false" aria-haspopup="true" data-toggle="dropdown" role="button">
+                <a class="dropdown-toggle nav-link" href="#" id="doubleclickDropdown" aria-expanded="false" aria-haspopup="true" data-toggle="dropdown" role="button">
                     Settings
                 </a>
                 <div class="dropdown-menu large-width dropdown-menu-right" id="doubleclickMenu" aria-labelledby="doubleclickDropdown">
@@ -214,223 +217,19 @@
             </li>
         </ul>
         <button class="btn btn-outline-secondary" type="reset" id="reset">Clear</button>
-=======
- <meta charset="utf-8">
- <meta content="ie=edge" http-equiv="x-ua-compatible">
- <title>Naval Action map</title>
- <meta content="Naval Action map" name="description">
- <meta content="width=device-width,initial-scale=1" name="viewport">
- <script src="https://www.googletagmanager.com/gtag/js?id=UA-109520372-1" async></script>
-<link href="na-map.min.css?0a86c3d3da7d6ebe5d5c" rel="stylesheet"></head>
-<body>
-
-<nav class="fixed-top navbar navbar-expand-lg">
- <a class="navbar-brand" href="#"><img alt="" height="30" src="images/na-map-brand.jpg" width="30"></a>
- <button class="navbar-toggler" type="button" aria-controls="navbarSupportedContent" aria-expanded="false" aria-label="Toggle navigation" data-target="#navbarSupportedContent" data-toggle="collapse">
-  <span class="navbar-toggler-icon"></span>
- </button>
- <div class="collapse navbar-collapse" id="navbarSupportedContent">
-  <ul class="navbar-nav mr-auto">
-
-   <li class="nav-item dropdown">
-    <a class="dropdown-toggle nav-link" href="#" id="moveToDropdown" aria-expanded="false" aria-haspopup="true" data-toggle="dropdown" role="button">
-     Move to
-    </a>
-    <div class="dropdown-menu extralarge-width p-2" id="moveToMenu" aria-labelledby="moveToDropdown">
-     <form id="f11">
-      <div class="input-group">
-       <div class="input-group-prepend">
-        <span class="input-group-text">F11 coordinates</span>
-       </div>
-       <input class="form-control" id="x-coord" type="number" required max="830000" min="-816000" placeholder="X" step="0.1">
-       <input class="form-control" id="z-coord" type="number" required max="830000" min="-430000" placeholder="Z" step="0.1">
-       <div class="input-group-append">
-        <button class="btn btn-outline-primary" type="button" id="copy-coord" title="Copy to clipboard"><i class="far fa-copy"></i>
-        </button>
-        <button class="btn btn-primary" type="submit">Move to</button>
-       </div>
-      </div>
-     </form>
-    </div>
-   </li>
-
-   <li class="nav-item dropdown pl-1">
-    <a class="dropdown-toggle nav-link" href="#" id="predictDropdown" aria-expanded="false" aria-haspopup="true" data-toggle="dropdown" role="button">
-     Wind prediction
-    </a>
-    <div class="dropdown-menu extralarge-width" id="predictMenu" aria-labelledby="predictDropdown">
-     <form id="windPrediction" class="p-2">
-      <div class="form-group row">
-       <label class="col-form-label col-sm-6 align-top" for="direction">Wind currently blowing
-        from</label>
-       <div class="col-sm-6">
-        <div class="rslider" id="direction"></div>
-       </div>
-      </div>
-      <div class="form-group row">
-       <label class="col-form-label col-sm-6" for="wind-time">Predict wind for</label>
-       <div class="col-sm-6">
-        <div class="form-group">
-         <div class="input-group date" id="wind-time" data-target-input="nearest">
-          <input class="form-control datetimepicker-input" id="wind-time-input" type="text" required aria-label="wind-time" data-target="#wind-time">
-          <div class="input-group-append" data-target="#wind-time" data-toggle="datetimepicker">
-           <span class="input-group-text"><i class="far fa-clock"></i></span>
-          </div>
-         </div>
-        </div>
-        <small class="form-text text-muted">Server time</small>
-       </div>
-      </div>
-      <button class="btn btn-outline-primary" type="submit">Predict</button>
-     </form>
-    </div>
-   </li>
-
-   <li class="nav-item dropdown pl-1">
-    <a class="dropdown-toggle nav-link" href="#" id="propertyDropdown" aria-expanded="false" aria-haspopup="true" data-toggle="dropdown" role="button">
-     Select ports on
-    </a>
-    <div class="dropdown-menu large-width" id="propertyMenu" aria-labelledby="propertyDropdown">
-     <h6 class="dropdown-header">Ownership</h6>
-     <a class="dropdown-item" href="#" id="menu-prop-nation">
-      <select class="custom-select" id="prop-nation" name="prop-nation" title="Select a nation"></select>
-     </a>
-     <a class="dropdown-item" href="#" id="menu-prop-clan">
-      <select class="custom-select" id="prop-clan" name="prop-clan" title="Select a clan"></select>
-     </a>
-     <div class="dropdown-divider"></div>
-     <h6 class="dropdown-header">Property</h6>
-     <a class="dropdown-item pt-1" href="#" id="menu-prop-all">Available to all</a>
-     <a class="dropdown-item pt-1" href="#" id="menu-prop-green">Green zone</a>
-     <div class="dropdown-divider"></div>
-     <h6 class="dropdown-header">Port battle time range</h6>
-     <div class="dropdown-item" id="menu-prop-pb-range">
-      <form id="prop-pb-range">
-       <div class="form-group row">
-        <label class="col-form-label col-sm-2" for="prop-pb-from-input">From</label>
-        <div class="input-group date col-sm-10" id="prop-pb-from" data-target-input="nearest">
-         <input class="form-control datetimepicker-input" id="prop-pb-from-input" type="text" required aria-label="prop-pb-from" data-target="#prop-pb-from">
-         <div class="input-group-append" data-target="#prop-pb-from" data-toggle="datetimepicker">
-          <span class="input-group-text"><i class="far fa-clock"></i></span>
-         </div>
-        </div>
-       </div>
-       <div class="form-group row">
-        <label class="col-form-label col-sm-2" for="prop-pb-to-input">To</label>
-        <div class="input-group date col-sm-10" id="prop-pb-to" data-target-input="nearest">
-         <input class="form-control datetimepicker-input" id="prop-pb-to-input" type="text" required aria-label="prop-pb-to" data-target="#prop-pb-to">
-         <div class="input-group-append" data-target="#prop-pb-to" data-toggle="datetimepicker">
-          <span class="input-group-text"><i class="far fa-clock"></i></span>
-         </div>
-        </div>
-       </div>
-       <button class="btn btn-outline-primary" type="submit">Go</button>
-      </form>
-     </div>
-     <div class="dropdown-divider"></div>
-     <h6 class="dropdown-header">Capture time</h6>
-     <a class="dropdown-item" href="#" id="menu-prop-yesterday">Yesterday</a>
-     <a class="dropdown-item" href="#" id="menu-prop-this-week">This week</a>
-     <a class="dropdown-item" href="#" id="menu-prop-last-week">Last week</a>
-     <div class="dropdown-divider"></div>
-     <h6 class="dropdown-header">Capture time range</h6>
-     <div class="dropdown-item" id="menu-prop-range">
-      <form id="prop-range">
-       <div class="form-group row">
-        <label class="col-form-label col-sm-2" for="prop-from-input">From</label>
-        <div class="input-group date col-sm-10" id="prop-from" data-target-input="nearest">
-         <input class="form-control datetimepicker-input" id="prop-from-input" type="text" required aria-label="prop-from" data-target="#prop-from">
-         <div class="input-group-append" data-target="#prop-from" data-toggle="datetimepicker">
-          <span class="input-group-text"><i class="far fa-calendar"></i></span>
-         </div>
-        </div>
-       </div>
-       <div class="form-group row">
-        <label class="col-form-label col-sm-2" for="prop-to-input">To</label>
-        <div class="input-group date col-sm-10" id="prop-to" data-target-input="nearest">
-         <input class="form-control datetimepicker-input" id="prop-to-input" type="text" required aria-label="prop-to" data-target="#prop-to">
-         <div class="input-group-append" data-target="#prop-to" data-toggle="datetimepicker">
-          <span class="input-group-text"><i class="far fa-calendar"></i></span>
-         </div>
-        </div>
-       </div>
-       <button class="btn btn-outline-primary" type="submit">Go</button>
-      </form>
-     </div>
-     <div class="dropdown-divider"></div>
-     <h6 class="dropdown-header">Conquest mark</h6>
-     <a class="dropdown-item" href="#" id="menu-prop-cm">
-      <select class="custom-select" id="prop-cm" name="prop-cm" title="Select amount"></select>
-     </a>
-    </div>
-   </li>
-
-   <li class="nav-item pl-2">
-    <select class="form-control" id="port-names" name="port-names" title="Go to a port" data-live-search="true">
-    </select>
-   </li>
-
-   <li class="nav-item pl-2">
-    <select class="form-control" id="good-names" name="good-names" title="Select a good" data-live-search="true">
-    </select>
-   </li>
-
-   <li class="nav-item pl-2">
-    <a class="btn btn-primary" id="button-ship-compare" role="button">Ships</a>
-   </li>
-
-  </ul>
-
-  <ul class="ml-auto navbar-nav">
-   <li class="nav-item dropdown pr-2">
-    <a class="dropdown-toggle nav-link" href="#" id="doubleclickDropdown" aria-expanded="false" aria-haspopup="true" data-toggle="dropdown" role="button">
-     Settings
-    </a>
-    <div class="dropdown-menu large-width dropdown-menu-right" id="doubleclickMenu" aria-labelledby="doubleclickDropdown">
-
-     <div class="dropdown-divider"></div>
-     <h6 class="dropdown-header">Show</h6>
-     <div class="align-self-center col-auto ml-1 py-1">
-      <div class="custom-control custom-checkbox">
-       <input class="custom-control-input" id="show-teleport" type="checkbox">
-       <label class="custom-control-label" for="show-teleport">teleport areas</label>
-      </div>
-      <div class="custom-control custom-checkbox">
-       <input class="custom-control-input" id="show-pb" type="checkbox">
-       <label class="custom-control-label" for="show-pb">single port battle zone</label>
-       <small class="form-text text-muted">Use 'go to a port'</small>
-      </div>
-     </div>
-
-     <div class="dropdown-divider"></div>
-     <h6 class="dropdown-header">Double click to</h6>
-     <div class="ml-1 py-1 radio-group" id="double-click-action">
-      <div class="align-self-center col-auto">
-       <div class="custom-control custom-control-inline custom-radio">
-        <input class="custom-control-input" id="compass" type="radio" name="mouseFunction" value="compass" checked>
-        <label class="custom-control-label" for="compass">plot a course</label>
-       </div>
-       <div class="custom-control custom-control-inline custom-radio">
-        <input class="custom-control-input" id="F11" type="radio" name="mouseFunction" value="F11">
-        <label class="custom-control-label" for="F11">show F11 coordinates</label>
-       </div>
-      </div>
-     </div>
->>>>>>> 0f2eaacf
+
     </div>
 </nav>
 
 <div class="na" id="na">
 </div>
 
-<<<<<<< HEAD
-<section class="modal" data-backdrop="static" data-keyboard="false" id="modal" role="dialog" tabindex="-1">
+<section class="modal" data-backdrop="static" data-keyboard="false" id="modal-greetings" role="dialog" tabindex="-1">
     <div class="modal-dialog" role="document">
         <div class="modal-content">
             <header class="modal-header">
-                <h3>Naval Action map <span class="small text-primary">v2.1.2</span></h3>
+                <h3>Naval Action map <span class="small text-primary">v2.2</span></h3>
             </header>
-
             <div class="modal-body">
                 <p>Yet another map which uses the in-game map and live data (daily updated soonish after maintenance).
                     Please check the <a href="http://forum.game-labs.net/topic/23980-yet-another-map-naval-action-map/">
@@ -444,29 +243,6 @@
             </footer>
         </div>
     </div>
-=======
-<section class="modal" data-backdrop="static" data-keyboard="false" id="modal-greetings" role="dialog" tabindex="-1">
-    <div class="modal-dialog" role="document">
-        <div class="modal-content">
-            <header class="modal-header">
-                <h3>Naval Action map <span class="small text-primary">v2.1.1</span></h3>
-            </header>
-
-   <div class="modal-body">
-    <p>Yet another map which uses the in-game map and live data (daily updated soonish after maintenance).
-     Please check the <a href="http://forum.game-labs.net/topic/23980-yet-another-map-naval-action-map/">
-      Game-Labs forum post</a> for further details. Feedback is very welcome.</p>
-    <p>Ship speed calculation with the help of jodgi.</p>
-    <p>Designed by iB aka Felix Victor.</p>
-   </div>
-   <footer class="modal-footer">
-    <button class="btn btn-secondary" type="button" data-dismiss="modal" data-server="eu1">Caribbean
-    </button>
-    <button class="btn btn-secondary" type="button" data-dismiss="modal" data-server="eu2">PvE only</button>
-   </footer>
-  </div>
- </div>
->>>>>>> 0f2eaacf
 </section>
 
 <section class="modal" data-backdrop="static" data-keyboard="false" id="modal-ships" role="dialog" tabindex="-1">
@@ -504,9 +280,5 @@
 </div></section>
 
 <script src="https://d3js.org/d3.v4.min.js"></script>
-<<<<<<< HEAD
-<script src="na-map.min.js?c996b7d071669bba471c" crossorigin="anonymous" integrity="sha256-2j/xqxd9sXs7ZPAeyQ3pJouDfZPzLpU9uIhrFYvWqJU= sha384-tYuV/QfVnPcDkksZ7t9ScUxw68xTLqVk2TdZQuvIsvISlIIBJ2vZub5AXkiUcI1m" type="text/javascript"></script></body>
-=======
-<script src="na-map.min.js?0a86c3d3da7d6ebe5d5c" type="text/javascript"></script></body>
->>>>>>> 0f2eaacf
+<script src="na-map.min.js?93cdf7f9e53d2b0d306e" crossorigin="anonymous" integrity="sha256-g5JzAVjmA9+l/wq0UguLp8Ys4VyC3LOvz8W69kQrcTY= sha384-Dml/kpiLLQVmTud2no/WssshvTZPgaeAdLERxYd0ajCT7AAW+IoyRSMaYahR1YOK" type="text/javascript"></script></body>
 </html>