<!doctype html>
<html lang="en-GB">
<head>
    <meta charset="utf-8">
    <meta content="ie=edge" http-equiv="x-ua-compatible">
    <title>Naval Action map</title>
    <meta content="Naval Action map" property="og:title">
    <meta content="Naval Action map" name="twitter:title">
    <meta content="Yet another map with in-game map, F11 coordinates, resources. Port data is updated constantly from twitter and daily after maintenance." name="description">
    <meta content="Yet another map with in-game map, F11 coordinates, resources. Port data is updated constantly from twitter and daily after maintenance." property="og:description">

    <meta content="width=device-width,initial-scale=1" name="viewport">
    <meta content="https://na-map-test.netlify.com/images/icons/favicon-32x32.png" property="og:image">

    <link href="images/icons/favicon-16x16.png" rel="icon" sizes="16x16" type="image/png">
    <link href="images/icons/favicon-32x32.png" rel="icon" sizes="32x32" type="image/png">
    <link href="images/icons/android-192x192.png" rel="icon" sizes="192x192" type="image/png">
    <link href="images/icons/apple-touch-icon-180x180.png" rel="apple-touch-icon" sizes="180x180">
    <meta content="images/icons/browserconfig.xml" name="msapplication-config">

    <script src="https://www.googletagmanager.com/gtag/js?id=UA-109520372-1" async></script>
<<<<<<< HEAD
<link href="na-map.min.css?df3aa8518ccdcf510b12" rel="stylesheet" crossorigin="anonymous" integrity="sha256-i0na+UueKGSFbxCCf7ahRIz+WdeVjJqhPkvKqee/V3o= sha384-oBni8rUMJXtVZp8S1ZdID0rqDKLMf4GKTVtLid6TMvyrr5iFlyEQNc3MbGBu+P0K"></head>
=======
<link href="na-map.min.css?3d0149470babad942503" rel="stylesheet"></head>
>>>>>>> c01bef8b
<body>

<nav class="bg-light fixed-top navbar navbar-expand-lg navbar-light">
    <a href="#" class="navbar-brand"><img alt="Brand" height="32" src="images/icons/favicon-32x32.png" width="32"></a>
    <button class="navbar-toggler" type="button" aria-controls="navbarSupportedContent" aria-expanded="false" aria-label="Toggle navigation" data-target="#navbarSupportedContent" data-toggle="collapse">
        <span class="navbar-toggler-icon"></span>
    </button>
    <div class="collapse navbar-collapse" id="navbarSupportedContent">
        <ul class="mr-auto navbar-nav">

            <li class="nav-item pr-2 dropdown">
                <a href="#" class="dropdown-toggle nav-link" id="predictDropdown" aria-expanded="false" aria-haspopup="true" data-toggle="dropdown" role="button">
                    Wind prediction
                </a>
                <div class="dropdown-menu" id="predictMenu" aria-labelledby="predictDropdown">
                    <form id="windPrediction" class="p-2">
                        <div class="form-group">
                            <label for="direction">1. Set current in-game wind</label>
                            <div class="rslider" id="direction"></div>
                        </div>
                        <div class="form-group">
                            <label for="wind-time">2. Set predict time (server time)</label>
                            <div class="input-group">
                                <div class="input-group date" id="wind-time" data-target-input="nearest">
                                    <input class="form-control datetimepicker-input" id="wind-time-input" type="text" required aria-label="wind-time" data-target="#wind-time">
                                    <div class="input-group-append" data-target="#wind-time" data-toggle="datetimepicker">
                                        <span class="input-group-text"><i class="far fa-clock"></i></span>
                                    </div>
                                </div>
                            </div>
                        </div>
                        <button class="btn btn-outline-secondary float-right" type="submit">Predict</button>
                    </form>
                </div>
            </li>

            <li class="nav-item pr-2 dropdown">
                <a href="#" class="dropdown-toggle nav-link" id="moveToDropdown" aria-expanded="false" aria-haspopup="true" data-toggle="dropdown" role="button">
                    Move to F11
                </a>
                <div class="dropdown-menu large-width p-2" id="moveToMenu" aria-labelledby="moveToDropdown">
                    <form id="f11">
                        <div class="input-group">
                            <input class="form-control" id="x-coord" type="number" required max="830" min="-816" placeholder="X" step="1">
                            <div class="input-group-append">
                                <span class="input-group-text">k</span>
                            </div>
                        </div>
                        <div class="input-group">
                            <input class="form-control" id="z-coord" type="number" required max="830" min="-430" placeholder="Z" step="1">
                            <div class="input-group-append">
                                <span class="input-group-text">k</span>
                            </div>
                        </div>
                        <small class="form-text text-muted">Coordinates in k units.
                        </small>
                        <small class="form-text text-muted">Example: enter <em>43</em> for in-game value
                            of <em>43,162.5</em>.
                        </small>
                        <div class="float-right btn-group" role="group">
                            <button class="btn btn-outline-secondary" type="button" id="copy-coord" title="Copy to clipboard"><i class="far fa-copy"></i>
                            </button>
                            <button class="btn btn-outline-secondary" type="submit">Move to</button>
                        </div>
                    </form>
                </div>
            </li>


            <li class="nav-item pr-2">
                <label for="port-names"></label><select id="port-names" name="port-names">
                </select>
            </li>

            <li class="nav-item pr-2 dropdown">
                <a href="#" class="dropdown-toggle nav-link" id="propertyDropdown" aria-expanded="false" aria-haspopup="true" data-toggle="dropdown" role="button">
                    Select ports on
                </a>
                <div class="dropdown-menu" id="propertyMenu" aria-labelledby="propertyDropdown">
                    <h6 class="dropdown-header">Property</h6>
                    <a href="#" class="dropdown-item dropdown-toggle">Select</a>
                    <div class="dropdown-menu">
                        <a href="#" class="dropdown-item" id="menu-prop-deep">Deep water</a>
                        <a href="#" class="dropdown-item" id="menu-prop-shallow">Shallow water</a>
                        <div class="dropdown-divider"></div>
                        <a href="#" class="dropdown-item" id="menu-prop-all">Available to all</a>
                        <a href="#" class="dropdown-item" id="menu-prop-green">Green zone</a>
                        <div class="dropdown-divider"></div>
                        <a href="#" class="dropdown-item" id="menu-prop-large">1st rate AI</a>
                        <a href="#" class="dropdown-item" id="menu-prop-medium">4th rate AI</a>
                        <a href="#" class="dropdown-item" id="menu-prop-small">6th rate AI</a>
                    </div>

                    <div class="dropdown-divider"></div>
                    <h6 class="dropdown-header">Conquest mark</h6>
                    <a href="#" class="dropdown-item" id="menu-prop-cm">
                        <label for="prop-cm"></label><select id="prop-cm" name="prop-cm" class="select"></select>
                    </a>

                    <div class="dropdown-divider"></div>
                    <h6 class="dropdown-header">Port owner</h6>
                    <a href="#" class="dropdown-item" id="menu-prop-nation">
                        <label for="prop-nation"></label><select id="prop-nation" name="prop-nation" class="select"></select>
                    </a>
                    <a href="#" class="dropdown-item" id="menu-prop-clan">
                        <label for="prop-clan"></label><select id="prop-clan" name="prop-clan" class="select"></select>
                    </a>

                    <div class="dropdown-divider"></div>
                    <h6 class="dropdown-header">Port battle</h6>
                    <a href="#" class="dropdown-item dropdown-toggle">Time range set by port owner</a>
                    <div class="dropdown-menu col-sm-10">
                        <div class="dropdown-item" id="menu-prop-pb-range">
                            <form id="prop-pb-range">
                                <div class="form-group row">
                                    <label for="prop-pb-from-input" class="col-form-label col-sm-4">From</label>
                                    <div class="input-group date col-sm-8" id="prop-pb-from" data-target-input="nearest">
                                        <input class="form-control datetimepicker-input" id="prop-pb-from-input" type="text" required aria-label="prop-pb-from" data-target="#prop-pb-from">
                                        <div class="input-group-append" data-target="#prop-pb-from" data-toggle="datetimepicker">
                                            <span class="input-group-text"><i class="far fa-clock"></i></span>
                                        </div>
                                    </div>
                                </div>
                                <div class="form-group row">
                                    <label for="prop-pb-to-input" class="col-form-label col-sm-4">To</label>
                                    <div class="input-group date col-sm-8" id="prop-pb-to" data-target-input="nearest">
                                        <input class="form-control datetimepicker-input" id="prop-pb-to-input" type="text" required aria-label="prop-pb-to" data-target="#prop-pb-to">
                                        <div class="input-group-append" data-target="#prop-pb-to" data-toggle="datetimepicker">
                                            <span class="input-group-text"><i class="far fa-clock"></i></span>
                                        </div>
                                    </div>
                                </div>
                                <button class="btn btn-outline-secondary float-right" type="submit">Go
                                </button>
                            </form>
                        </div>
                    </div>

                    <div class="dropdown-divider"></div>
                    <h6 class="dropdown-header">Port capture</h6>

                    <a href="#" class="dropdown-item dropdown-toggle">Fixed date range</a>
                    <div class="dropdown-menu">
                        <a href="#" class="dropdown-item" id="menu-prop-today">Today</a>
                        <a href="#" class="dropdown-item" id="menu-prop-yesterday">Yesterday</a>
                        <a href="#" class="dropdown-item" id="menu-prop-this-week">This week</a>
                        <a href="#" class="dropdown-item" id="menu-prop-last-week">Last week</a>
                    </div>

                    <a href="#" class="dropdown-item dropdown-toggle" id="menu-prop-range">Free date range</a>
                    <div class="dropdown-menu col-sm-10">
                        <div class="dropdown-item" id="menu-prop-range">
                            <form id="prop-range">
                                <div class="form-group row">
                                    <label for="prop-from-input" class="col-form-label col-sm-3">From</label>
                                    <div class="input-group date col-sm-9" id="prop-from" data-target-input="nearest">
                                        <input class="form-control datetimepicker-input" id="prop-from-input" type="text" required aria-label="prop-from" data-target="#prop-from">
                                        <div class="input-group-append" data-target="#prop-from" data-toggle="datetimepicker">
                                            <span class="input-group-text"><i class="far fa-calendar"></i></span>
                                        </div>
                                    </div>
                                </div>
                                <div class="form-group row">

                                    <label for="prop-to-input" class="col-form-label col-sm-3">To</label>
                                    <div class="input-group date col-sm-9" id="prop-to" data-target-input="nearest">
                                        <input class="form-control datetimepicker-input" id="prop-to-input" type="text" required aria-label="prop-to" data-target="#prop-to">
                                        <div class="input-group-append" data-target="#prop-to" data-toggle="datetimepicker">
                                            <span class="input-group-text"><i class="far fa-calendar"></i></span>
                                        </div>
                                    </div>
                                </div>
                                <button class="btn btn-outline-primary" type="submit">Go</button>
                            </form>
                        </div>
                    </div>
                </div>
            </li>

            <li class="nav-item pr-2">
                <label for="buy-goods"></label><select id="buy-goods" name="buy-goods">
                </select>
            </li>

            <li class="nav-item">
                <label for="sell-goods"></label><select id="sell-goods" name="sell-goods">
                </select>
            </li>
        </ul>
        <button class="btn btn-outline-secondary mr-auto" type="button" id="reset">Clear</button>

        <ul class="ml-auto navbar-nav">

            <li class="nav-item pr-2 dropdown">
                <a href="#" class="dropdown-toggle nav-link" id="extraDropdown" aria-expanded="false" aria-haspopup="true" data-toggle="dropdown" role="button">
                    Tools
                </a>
                <div class="dropdown-menu dropdown-menu-right" id="extraMenu" aria-labelledby="extraDropdown">

                    <a class="dropdown-item" id="button-ship-compare">Ship comparison</a>
                    <a href="port-battle.xlsx" class="dropdown-item" download="port-battle-calculator.xlsx">Download
                        port battle calculator</a>
                </div>
            </li>

            <li class="nav-item pr-2 dropdown">
                <a href="#" class="dropdown-toggle nav-link" id="settingsDropdown" aria-expanded="false" aria-haspopup="true" data-toggle="dropdown" role="button">
                    Settings
                </a>
                <div class="dropdown-menu dropdown-menu-right extralarge-width" id="settingsMenu" aria-labelledby="settingsDropdown">

                    <h6 class="dropdown-header">Game server</h6>
                    <div class="align-self-center col-auto radio-group ml-1" id="server-name">
                        <div class="custom-control custom-control-inline custom-radio">
                            <input class="custom-control-input" id="server-name-eu1" type="radio" name="serverName" value="eu1">
                            <label for="server-name-eu1" class="custom-control-label">Caribbean</label>
                        </div>
                        <div class="custom-control custom-control-inline custom-radio">
                            <input class="custom-control-input" id="server-name-eu2" type="radio" name="serverName" value="eu2">
                            <label for="server-name-eu2" class="custom-control-label">PvE only</label>
                        </div>
                    </div>

                    <div class="dropdown-divider"></div>
                    <h6 class="dropdown-header">Show per port</h6>
                    <div class="align-self-center col-auto radio-group ml-1" id="show-radius">
                        <div class="custom-control custom-control-inline custom-radio">
                            <input class="custom-control-input" id="show-radius-attack" type="radio" name="showRadius" value="attack">
                            <label for="show-radius-attack" class="custom-control-label">Attack</label>
                        </div>
                        <div class="custom-control custom-control-inline custom-radio">
                            <input class="custom-control-input" id="show-radius-tax" type="radio" name="showRadius" value="tax">
                            <label for="show-radius-tax" class="custom-control-label">Tax income</label>
                        </div>
                        <div class="custom-control custom-control-inline custom-radio">
                            <input class="custom-control-input" id="show-radius-net" type="radio" name="showRadius" value="net">
                            <label for="show-radius-net" class="custom-control-label">Net income</label>
                        </div>
                        <div class="custom-control custom-control-inline custom-radio">
                            <input class="custom-control-input" id="show-radius-off" type="radio" name="showRadius" value="off">
                            <label for="show-radius-off" class="custom-control-label">Off</label>
                        </div>
                    </div>

                    <div class="dropdown-divider"></div>
                    <h6 class="dropdown-header">Port battle zones</h6>
                    <div class="align-self-center col-auto radio-group ml-1" id="show-pb">
                        <div class="custom-control custom-control-inline custom-radio">
                            <input class="custom-control-input" id="show-pb-all" type="radio" name="showPB" value="all" checked>
                            <label for="show-pb-all" class="custom-control-label">All ports</label>
                        </div>
                        <div class="custom-control custom-control-inline custom-radio">
                            <input class="custom-control-input" id="show-pb-single" type="radio" name="showPB" value="single">
                            <label for="show-pb-single" class="custom-control-label">Single port</label>
                        </div>
                        <div class="custom-control custom-control-inline custom-radio">
                            <input class="custom-control-input" id="show-pb-off" type="radio" name="showPB" value="off">
                            <label for="show-pb-off" class="custom-control-label">Off</label>
                        </div>

                    </div>

                    <div class="dropdown-divider"></div>
                    <h6 class="dropdown-header">Show layer</h6>
                    <div class="align-self-center col-auto radio-group ml-1" id="show-layer">
                        <div class="custom-control custom-control-inline custom-radio">
                            <input class="custom-control-input" id="show-layer-grid" type="radio" name="showLayer" value="grid">
                            <label for="show-layer-grid" class="custom-control-label">Grid</label>
                        </div>
                        <div class="custom-control custom-control-inline custom-radio">
                            <input class="custom-control-input" id="show-layer-teleport" type="radio" name="showLayer" value="teleport">
                            <label for="show-layer-teleport" class="custom-control-label">Teleport areas</label>
                        </div>
                        <div class="custom-control custom-control-inline custom-radio">
                            <input class="custom-control-input" id="show-layer-off" type="radio" name="showLayer" value="off">
                            <label for="show-layer-off" class="custom-control-label">Off</label>
                        </div>
                    </div>

                    <div class="dropdown-divider"></div>
                    <h6 class="dropdown-header">Double click to</h6>
                    <div class="align-self-center col-auto radio-group m-1" id="doubleClick-action">
                        <div class="custom-control custom-control-inline custom-radio">
                            <input class="custom-control-input" id="doubleClick-action-compass" type="radio" name="doubleClickAction" value="compass">
                            <label for="doubleClick-action-compass" class="custom-control-label">Plot a course</label>
                        </div>
                        <div class="custom-control custom-control-inline custom-radio">
                            <input class="custom-control-input" id="doubleClick-action-f11" type="radio" name="doubleClickAction" value="f11">
                            <label for="doubleClick-action-f11" class="custom-control-label">Show F11
                                coordinates</label>
                        </div>
                    </div>
                </div>
            </li>
        </ul>
        <button class="btn btn-outline-secondary" type="button" id="about">About</button>
    </div>
</nav>

<div class="na" id="na">
</div>

<section class="modal" data-backdrop="static" data-keyboard="false" id="modal-about" role="dialog" tabindex="-1">
    <div class="modal-dialog" role="document">
        <div class="modal-content">
            <header class="modal-header">
<<<<<<< HEAD
                <h3>Naval Action map <span class="small text-primary">v4.6.1</span></h3>
=======
                <h3>Naval Action map <span class="small text-primary">v4.6</span></h3>
>>>>>>> c01bef8b
            </header>
            <div class="modal-body">
                <p>Yet another map which uses the in-game map and live data (daily updated soonish after maintenance).
                    Please check the <a href="https://forum.game-labs.net/topic/23980-yet-another-map-naval-action-map/">
                        Game-Labs forum post</a> for further details. Feedback is very welcome.</p>
                <p>Designed by iB aka Felix Victor, clan <a href="https://bccnavalaction.freeforums.net/">British
                        Captains’ Club (BCC)</a>.</p>
            </div>
            <footer class="modal-footer">
                <button class="btn btn-secondary" type="button" data-dismiss="modal">Close</button>
            </footer>
        </div>
    </div>
</section>

<section class="modal" data-backdrop="static" data-keyboard="false" id="modal-ships" role="dialog" tabindex="-1">
    <div class="modal-dialog modal-lg" role="document">
        <div class="modal-content">
            <header class="modal-header">
                <h3>Ship comparison</h3>
            </header>

            <div class="modal-body">
                <div class="container-fluid">
                    <div class="row">
                        <div class="ml-auto col-md-4 pt-2 columnA">
                            <label for="ship-Base-select"></label><select id="ship-Base-select" name="ship-Base-select">
                            </select>
                            <div id="ship-Base"></div>
                        </div>
                        <div class="ml-auto col-md-4 pt-2 columnC">
                            <label for="ship-C1-select"></label><select id="ship-C1-select" name="ship-C1-select">
                            </select>
                            <div id="ship-C1"></div>
                        </div>
                        <div class="ml-auto col-md-4 pt-2 columnC">
                            <label for="ship-C2-select"></label><select id="ship-C2-select" name="ship-C2-select">
                            </select>
                            <div id="ship-C2"></div>
                        </div>
                    </div>
                </div>
                <footer class="modal-footer">
                    <button class="btn btn-secondary" type="button" data-dismiss="modal">Close</button>
                </footer>
            </div>
        </div>
    </div>
</section>

<<<<<<< HEAD
<script src="https://cdnjs.cloudflare.com/ajax/libs/jquery/3.3.1/jquery.slim.min.js" crossorigin="anonymous" integrity="sha256-3edrmyuQ0w65f8gfBsqowzjJe2iM6n0nKciPUp8y+7E="></script>
<script src="https://d3js.org/d3.v5.min.js"></script>
<script src="na-map.min.js?df3aa8518ccdcf510b12" crossorigin="anonymous" integrity="sha256-44/eK3AcOCWTnuT2qdY6UDVK63F4DBOstmmirNF0Lmo= sha384-GkltYTT5VydZco/H0h8IDqwOZaZjDCW0QDhy9QP1dntxLG9Kr7BcYVuaRJHgIZ4D" type="text/javascript"></script></body>
=======
<script src="https://cdnjs.cloudflare.com/ajax/libs/jquery/3.3.1/jquery.slim.min.js" crossorigin="anonymous" integrity="sha384-q8i/X+965DzO0rT7abK41JStQIAqVgRVzpbzo5smXKp4YfRvH+8abtTE1Pi6jizo"></script>
<script src="https://unpkg.com/d3@5.4.0/dist/d3.min.js" crossorigin="anonymous" integrity="sha384-Ha//YQhNUuPzmPKgC8aYpurZcTiV3JhEvEhH5uGW0IRjBfEgDQxvo0aF1Gef+blI"></script>
<script src="na-map.min.js?3d0149470babad942503" type="text/javascript"></script></body>
>>>>>>> c01bef8b
</html><|MERGE_RESOLUTION|>--- conflicted
+++ resolved
@@ -19,15 +19,11 @@
     <meta content="images/icons/browserconfig.xml" name="msapplication-config">
 
     <script src="https://www.googletagmanager.com/gtag/js?id=UA-109520372-1" async></script>
-<<<<<<< HEAD
-<link href="na-map.min.css?df3aa8518ccdcf510b12" rel="stylesheet" crossorigin="anonymous" integrity="sha256-i0na+UueKGSFbxCCf7ahRIz+WdeVjJqhPkvKqee/V3o= sha384-oBni8rUMJXtVZp8S1ZdID0rqDKLMf4GKTVtLid6TMvyrr5iFlyEQNc3MbGBu+P0K"></head>
-=======
-<link href="na-map.min.css?3d0149470babad942503" rel="stylesheet"></head>
->>>>>>> c01bef8b
+<link href="na-map.min.css?94f40672eefc38224d9c" rel="stylesheet" crossorigin="anonymous" integrity="sha256-OnCYbtSV9mjgeVX9rdmt+ROkK+DrfxYRt8Ar/eyzXnU= sha384-SaZeg/twfbwVr2bfTkSeW8Lg7Rz4EqMX/TS81QO5h1NLMbUyBerj0nJFero6IyyI"></head>
 <body>
 
 <nav class="bg-light fixed-top navbar navbar-expand-lg navbar-light">
-    <a href="#" class="navbar-brand"><img alt="Brand" height="32" src="images/icons/favicon-32x32.png" width="32"></a>
+    <a class="navbar-brand" href="#"><img alt="Brand" height="32" src="images/icons/favicon-32x32.png" width="32"></a>
     <button class="navbar-toggler" type="button" aria-controls="navbarSupportedContent" aria-expanded="false" aria-label="Toggle navigation" data-target="#navbarSupportedContent" data-toggle="collapse">
         <span class="navbar-toggler-icon"></span>
     </button>
@@ -35,7 +31,7 @@
         <ul class="mr-auto navbar-nav">
 
             <li class="nav-item pr-2 dropdown">
-                <a href="#" class="dropdown-toggle nav-link" id="predictDropdown" aria-expanded="false" aria-haspopup="true" data-toggle="dropdown" role="button">
+                <a class="dropdown-toggle nav-link" href="#" id="predictDropdown" aria-expanded="false" aria-haspopup="true" data-toggle="dropdown" role="button">
                     Wind prediction
                 </a>
                 <div class="dropdown-menu" id="predictMenu" aria-labelledby="predictDropdown">
@@ -61,7 +57,7 @@
             </li>
 
             <li class="nav-item pr-2 dropdown">
-                <a href="#" class="dropdown-toggle nav-link" id="moveToDropdown" aria-expanded="false" aria-haspopup="true" data-toggle="dropdown" role="button">
+                <a class="dropdown-toggle nav-link" href="#" id="moveToDropdown" aria-expanded="false" aria-haspopup="true" data-toggle="dropdown" role="button">
                     Move to F11
                 </a>
                 <div class="dropdown-menu large-width p-2" id="moveToMenu" aria-labelledby="moveToDropdown">
@@ -99,42 +95,42 @@
             </li>
 
             <li class="nav-item pr-2 dropdown">
-                <a href="#" class="dropdown-toggle nav-link" id="propertyDropdown" aria-expanded="false" aria-haspopup="true" data-toggle="dropdown" role="button">
+                <a class="dropdown-toggle nav-link" href="#" id="propertyDropdown" aria-expanded="false" aria-haspopup="true" data-toggle="dropdown" role="button">
                     Select ports on
                 </a>
                 <div class="dropdown-menu" id="propertyMenu" aria-labelledby="propertyDropdown">
                     <h6 class="dropdown-header">Property</h6>
-                    <a href="#" class="dropdown-item dropdown-toggle">Select</a>
+                    <a class="dropdown-item dropdown-toggle" href="#">Select</a>
                     <div class="dropdown-menu">
-                        <a href="#" class="dropdown-item" id="menu-prop-deep">Deep water</a>
-                        <a href="#" class="dropdown-item" id="menu-prop-shallow">Shallow water</a>
+                        <a class="dropdown-item" href="#" id="menu-prop-deep">Deep water</a>
+                        <a class="dropdown-item" href="#" id="menu-prop-shallow">Shallow water</a>
                         <div class="dropdown-divider"></div>
-                        <a href="#" class="dropdown-item" id="menu-prop-all">Available to all</a>
-                        <a href="#" class="dropdown-item" id="menu-prop-green">Green zone</a>
+                        <a class="dropdown-item" href="#" id="menu-prop-all">Available to all</a>
+                        <a class="dropdown-item" href="#" id="menu-prop-green">Green zone</a>
                         <div class="dropdown-divider"></div>
-                        <a href="#" class="dropdown-item" id="menu-prop-large">1st rate AI</a>
-                        <a href="#" class="dropdown-item" id="menu-prop-medium">4th rate AI</a>
-                        <a href="#" class="dropdown-item" id="menu-prop-small">6th rate AI</a>
+                        <a class="dropdown-item" href="#" id="menu-prop-large">1st rate AI</a>
+                        <a class="dropdown-item" href="#" id="menu-prop-medium">4th rate AI</a>
+                        <a class="dropdown-item" href="#" id="menu-prop-small">6th rate AI</a>
                     </div>
 
                     <div class="dropdown-divider"></div>
                     <h6 class="dropdown-header">Conquest mark</h6>
-                    <a href="#" class="dropdown-item" id="menu-prop-cm">
+                    <a class="dropdown-item" href="#" id="menu-prop-cm">
                         <label for="prop-cm"></label><select id="prop-cm" name="prop-cm" class="select"></select>
                     </a>
 
                     <div class="dropdown-divider"></div>
                     <h6 class="dropdown-header">Port owner</h6>
-                    <a href="#" class="dropdown-item" id="menu-prop-nation">
+                    <a class="dropdown-item" href="#" id="menu-prop-nation">
                         <label for="prop-nation"></label><select id="prop-nation" name="prop-nation" class="select"></select>
                     </a>
-                    <a href="#" class="dropdown-item" id="menu-prop-clan">
+                    <a class="dropdown-item" href="#" id="menu-prop-clan">
                         <label for="prop-clan"></label><select id="prop-clan" name="prop-clan" class="select"></select>
                     </a>
 
                     <div class="dropdown-divider"></div>
                     <h6 class="dropdown-header">Port battle</h6>
-                    <a href="#" class="dropdown-item dropdown-toggle">Time range set by port owner</a>
+                    <a class="dropdown-item dropdown-toggle" href="#">Time range set by port owner</a>
                     <div class="dropdown-menu col-sm-10">
                         <div class="dropdown-item" id="menu-prop-pb-range">
                             <form id="prop-pb-range">
@@ -165,15 +161,15 @@
                     <div class="dropdown-divider"></div>
                     <h6 class="dropdown-header">Port capture</h6>
 
-                    <a href="#" class="dropdown-item dropdown-toggle">Fixed date range</a>
+                    <a class="dropdown-item dropdown-toggle" href="#">Fixed date range</a>
                     <div class="dropdown-menu">
-                        <a href="#" class="dropdown-item" id="menu-prop-today">Today</a>
-                        <a href="#" class="dropdown-item" id="menu-prop-yesterday">Yesterday</a>
-                        <a href="#" class="dropdown-item" id="menu-prop-this-week">This week</a>
-                        <a href="#" class="dropdown-item" id="menu-prop-last-week">Last week</a>
-                    </div>
-
-                    <a href="#" class="dropdown-item dropdown-toggle" id="menu-prop-range">Free date range</a>
+                        <a class="dropdown-item" href="#" id="menu-prop-today">Today</a>
+                        <a class="dropdown-item" href="#" id="menu-prop-yesterday">Yesterday</a>
+                        <a class="dropdown-item" href="#" id="menu-prop-this-week">This week</a>
+                        <a class="dropdown-item" href="#" id="menu-prop-last-week">Last week</a>
+                    </div>
+
+                    <a class="dropdown-item dropdown-toggle" href="#" id="menu-prop-range">Free date range</a>
                     <div class="dropdown-menu col-sm-10">
                         <div class="dropdown-item" id="menu-prop-range">
                             <form id="prop-range">
@@ -218,19 +214,20 @@
         <ul class="ml-auto navbar-nav">
 
             <li class="nav-item pr-2 dropdown">
-                <a href="#" class="dropdown-toggle nav-link" id="extraDropdown" aria-expanded="false" aria-haspopup="true" data-toggle="dropdown" role="button">
+                <a class="dropdown-toggle nav-link" href="#" id="extraDropdown" aria-expanded="false" aria-haspopup="true" data-toggle="dropdown" role="button">
                     Tools
                 </a>
                 <div class="dropdown-menu dropdown-menu-right" id="extraMenu" aria-labelledby="extraDropdown">
 
                     <a class="dropdown-item" id="button-ship-compare">Ship comparison</a>
-                    <a href="port-battle.xlsx" class="dropdown-item" download="port-battle-calculator.xlsx">Download
+                    <a class="dropdown-item" id="button-wood-compare">Wood comparison</a>
+                    <a class="dropdown-item" href="port-battle.xlsx" download="port-battle-calculator.xlsx">Download
                         port battle calculator</a>
                 </div>
             </li>
 
             <li class="nav-item pr-2 dropdown">
-                <a href="#" class="dropdown-toggle nav-link" id="settingsDropdown" aria-expanded="false" aria-haspopup="true" data-toggle="dropdown" role="button">
+                <a class="dropdown-toggle nav-link" href="#" id="settingsDropdown" aria-expanded="false" aria-haspopup="true" data-toggle="dropdown" role="button">
                     Settings
                 </a>
                 <div class="dropdown-menu dropdown-menu-right extralarge-width" id="settingsMenu" aria-labelledby="settingsDropdown">
@@ -330,11 +327,7 @@
     <div class="modal-dialog" role="document">
         <div class="modal-content">
             <header class="modal-header">
-<<<<<<< HEAD
-                <h3>Naval Action map <span class="small text-primary">v4.6.1</span></h3>
-=======
-                <h3>Naval Action map <span class="small text-primary">v4.6</span></h3>
->>>>>>> c01bef8b
+                <h3>Naval Action map <span class="small text-primary">v4.6.2</span></h3>
             </header>
             <div class="modal-body">
                 <p>Yet another map which uses the in-game map and live data (daily updated soonish after maintenance).
@@ -360,17 +353,17 @@
             <div class="modal-body">
                 <div class="container-fluid">
                     <div class="row">
-                        <div class="ml-auto col-md-4 pt-2 columnA">
+                        <div class="ml-auto pt-2 col-md-4 columnA">
                             <label for="ship-Base-select"></label><select id="ship-Base-select" name="ship-Base-select">
                             </select>
                             <div id="ship-Base"></div>
                         </div>
-                        <div class="ml-auto col-md-4 pt-2 columnC">
+                        <div class="ml-auto pt-2 columnC col-md-4">
                             <label for="ship-C1-select"></label><select id="ship-C1-select" name="ship-C1-select">
                             </select>
                             <div id="ship-C1"></div>
                         </div>
-                        <div class="ml-auto col-md-4 pt-2 columnC">
+                        <div class="ml-auto pt-2 columnC col-md-4">
                             <label for="ship-C2-select"></label><select id="ship-C2-select" name="ship-C2-select">
                             </select>
                             <div id="ship-C2"></div>
@@ -385,13 +378,55 @@
     </div>
 </section>
 
-<<<<<<< HEAD
-<script src="https://cdnjs.cloudflare.com/ajax/libs/jquery/3.3.1/jquery.slim.min.js" crossorigin="anonymous" integrity="sha256-3edrmyuQ0w65f8gfBsqowzjJe2iM6n0nKciPUp8y+7E="></script>
-<script src="https://d3js.org/d3.v5.min.js"></script>
-<script src="na-map.min.js?df3aa8518ccdcf510b12" crossorigin="anonymous" integrity="sha256-44/eK3AcOCWTnuT2qdY6UDVK63F4DBOstmmirNF0Lmo= sha384-GkltYTT5VydZco/H0h8IDqwOZaZjDCW0QDhy9QP1dntxLG9Kr7BcYVuaRJHgIZ4D" type="text/javascript"></script></body>
-=======
+<section class="modal" data-backdrop="static" data-keyboard="false" id="modal-woods" role="dialog" tabindex="-1">
+    <div class="modal-dialog modal-lg" role="document">
+        <div class="modal-content">
+            <header class="modal-header">
+                <h3>Wood comparison</h3>
+            </header>
+
+            <div class="modal-body">
+                <div class="container-fluid">
+                    <div class="row">
+                        <div class="ml-auto pt-2 col-md-3 columnA">
+                            <label for="wood-frame-Base-select"></label><select id="wood-frame-Base-select" name="wood-frame-Base-select">
+                            </select>
+                            <label for="wood-trim-Base-select"></label><select id="wood-trim-Base-select" name="wood-trim-Base-select">
+                            </select>
+                            <div id="wood-Base"></div>
+                        </div>
+                        <div class="ml-auto pt-2 columnC col-md-3">
+                            <label for="wood-frame-C1-select"></label><select id="wood-frame-C1-select" name="wood-frame-C1-select">
+                            </select>
+                            <label for="wood-trim-C1-select"></label><select id="wood-trim-C1-select" name="wood-trim-C1-select">
+                            </select>
+                            <div id="wood-C1"></div>
+                        </div>
+                        <div class="ml-auto pt-2 columnC col-md-3">
+                            <label for="wood-frame-C2-select"></label><select id="wood-frame-C2-select" name="wood-frame-C2-select">
+                            </select>
+                            <label for="wood-trim-C2-select"></label><select id="wood-trim-C2-select" name="wood-trim-C2-select">
+                            </select>
+                            <div id="wood-C2"></div>
+                        </div>
+                        <div class="ml-auto pt-2 columnC col-md-3">
+                            <label for="wood-frame-C3-select"></label><select id="wood-frame-C3-select" name="wood-frame-C3-select">
+                            </select>
+                            <label for="wood-trim-C3-select"></label><select id="wood-trim-C3-select" name="wood-trim-C3-select">
+                            </select>
+                            <div id="wood-C3"></div>
+                        </div>
+                    </div>
+                </div>
+                <footer class="modal-footer">
+                    <button class="btn btn-secondary" type="button" data-dismiss="modal">Close</button>
+                </footer>
+            </div>
+        </div>
+    </div>
+</section>
+
 <script src="https://cdnjs.cloudflare.com/ajax/libs/jquery/3.3.1/jquery.slim.min.js" crossorigin="anonymous" integrity="sha384-q8i/X+965DzO0rT7abK41JStQIAqVgRVzpbzo5smXKp4YfRvH+8abtTE1Pi6jizo"></script>
 <script src="https://unpkg.com/d3@5.4.0/dist/d3.min.js" crossorigin="anonymous" integrity="sha384-Ha//YQhNUuPzmPKgC8aYpurZcTiV3JhEvEhH5uGW0IRjBfEgDQxvo0aF1Gef+blI"></script>
-<script src="na-map.min.js?3d0149470babad942503" type="text/javascript"></script></body>
->>>>>>> c01bef8b
+<script src="na-map.min.js?94f40672eefc38224d9c" crossorigin="anonymous" integrity="sha256-hiZgO10hwnnEFV6LCBzJTDaKqfVR1NVl9x3RfcJnDhk= sha384-ULs37GpsGfkvlu4TlFed/cbRplh62YQuq82cqXZByvK7icG8Nv/sLGCJ+BKZxBwX" type="text/javascript"></script></body>
 </html>