{
  "name": "na-topo",
  "version": "2.2",
  "devDependencies": {
    "@babel/core": "7.0.0-beta.37",
    "@babel/highlight": "^7.0.0-beta.40",
    "@babel/preset-env": "7.0.0-beta.37",
    "autoprefixer": "^7.2.4",
    "babel-eslint": "^8.2.1",
    "babel-loader": "8.0.0-beta.0",
    "babel-minify-webpack-plugin": "^0.2.0",
    "babel-preset-minify": "^0.2.0",
    "copy-webpack-plugin": "^4.2.3",
    "css-loader": "^0.28.7",
    "eslint": "^4.15.0",
    "eslint-config-airbnb": "^16.1.0",
    "eslint-config-prettier": "^2.4.0",
    "eslint-plugin-import": "^2.8.0",
    "eslint-plugin-jsx-a11y": "^6.0.3",
    "eslint-plugin-prettier": "^2.2.0",
    "eslint-plugin-react": "^7.5.1",
    "exceljs": "^0.8.2",
    "exports-loader": "^0.6.4",
    "extract-text-webpack-plugin": "^3.0.0",
    "file-loader": "^0.11.2",
    "git": "^0.1.5",
    "html-webpack-plugin": "^2.30.1",
    "hyper": "^0.0.5",
    "image-webpack-loader": "^3.4.2",
    "imports-loader": "^0.7.1",
    "ndjson-cli": "^0.3.1",
    "netlify-cli": "^1.2.2",
    "node-sass": "^4.7.2",
    "postcss": "^6.0.10",
    "postcss-clean": "^1.0.3",
    "postcss-cli": "^4.1.1",
    "postcss-loader": "^2.0.6",
    "prettier": "^1.6.1",
    "sass-loader": "^6.0.6",
    "shapefile": "^0.6.6",
    "sharp": "^0.19.0",
    "sitemap-webpack-plugin": "^0.5.1",
    "style-loader": "^0.18.2",
    "stylelint": "^8.4.0",
    "stylelint-config-recommended-scss": "^3.0.0",
    "stylelint-config-standard": "^18.0.0",
    "stylelint-order": "^0.8.0",
    "stylelint-scss": "^2.2.0",
    "svg-url-loader": "^2.2.1",
    "topojson": "^3.0.2",
    "url-loader": "^0.5.9",
    "webpack": "^3.5.5",
    "webpack-subresource-integrity": "^1.0.4"
  },
  "dependencies": {
    "@fortawesome/fontawesome": "^1.1.2",
    "@fortawesome/fontawesome-free-regular": "^5.0.4",
    "@fortawesome/fontawesome-free-solid": "^5.0.4",
    "bootstrap": "4.0.0",
    "bootstrap-select": "https://github.com/snapappointments/bootstrap-select.git",
    "clipboardy": "^1.2.2",
<<<<<<< HEAD
    "jquery": "^3.3.1",
=======
    "d3-array": "^1.2.1",
    "d3-interpolate": "^1.1.6",
    "d3-scale": "^2.0.0",
    "d3-selection": "^1.3.0",
    "d3-shape": "^1.2.0",
    "jquery": "3.3.1",
>>>>>>> 8a94fc43
    "jquery-knob": "^1.2.11",
    "moment": "^2.20.1",
    "moment-timezone": "^0.5.14",
    "popper.js": "^1.12.9",
    "round-slider": "^1.3.1",
    "tempusdominus-bootstrap-4": "^5.0.0-alpha14",
    "topojson-client": "^3.0.0"
  },
  "engines": {
    "node": ">=9"
  },
  "scripts": {
    "clean": "rm -rf public/",
    "change": "yarn run data-change && yarn run prod && yarn run push-change",
    "css-lint": "stylelint --config .stylelintrc --syntax scss \"src/scss/*.scss\"",
    "data-change": "build/port-data.sh change",
    "data-update": "build/port-data.sh update",
    "deploy-change": "yarn run change && yarn run deploy-netlify",
    "deploy-netlify": "netlify deploy --path public --site-id 473eea6a-ae7f-4ba3-8c1f-8eab69d012e2",
    "deploy-netlify-test": "netlify deploy --path public --site-id 68c6cddd-e02f-413f-a7e9-efeefebc668e",
    "deploy-netlify-test2": "netlify deploy --path public --site-id 57f59c8d-a0e3-4f6e-baed-e4f48fa9c815",
    "deploy-test": "yarn run change && yarn run deploy-netlify-test",
    "deploy-test2": "yarn run change && yarn run deploy-netlify-test2",
    "deploy-update": "yarn run update && yarn run deploy-netlify",
    "js-lint": "eslint -c .eslintrc.json src/js",
    "make-tiles": "cp /mnt/na-map.tif src/images/map.tif && rm -rf src/images/map/ && node --experimental-modules build/make-tiles.mjs src/images/map.tif && rm src/images/map.tif",
    "prettier": "prettier --tab-width 4 --print-width 120 --write .eslintrc.json package.json *.js src/js/*.json src/scss/*.scss",
    "prod": "yarn run clean && NODE_ENV=${NODE_ENV:=prod} webpack --colors --config webpack.config.js",
    "prod-update": "yarn run clean && NODE_ENV=${NODE_ENV:=prod} webpack --config webpack.config.js",
    "push-change": "build/port-data.sh push-change",
    "push-update": "build/port-data.sh push-update",
    "update": "yarn run data-update && yarn run prod-update && yarn run push-update",
    "watch": "yarn run clean && NODE_ENV=${NODE_ENV:=dev} webpack --watch --colors --config webpack.config.js",
    "dev": "yarn run clean && NODE_ENV=${NODE_ENV:=dev} webpack --colors --config webpack.config.js"
  },
  "browserslist": [
    "Chrome >= 62",
    "Firefox >= 56",
    "Firefox ESR",
    "Edge >= 15",
    "Safari >= 11"
  ],
  "main": "src/js/main",
  "sass": "src/scss/main.scss",
  "author": "",
  "license": "ISC"
}<|MERGE_RESOLUTION|>--- conflicted
+++ resolved
@@ -59,16 +59,12 @@
     "bootstrap": "4.0.0",
     "bootstrap-select": "https://github.com/snapappointments/bootstrap-select.git",
     "clipboardy": "^1.2.2",
-<<<<<<< HEAD
-    "jquery": "^3.3.1",
-=======
     "d3-array": "^1.2.1",
     "d3-interpolate": "^1.1.6",
     "d3-scale": "^2.0.0",
     "d3-selection": "^1.3.0",
     "d3-shape": "^1.2.0",
     "jquery": "3.3.1",
->>>>>>> 8a94fc43
     "jquery-knob": "^1.2.11",
     "moment": "^2.20.1",
     "moment-timezone": "^0.5.14",
@@ -109,7 +105,10 @@
     "Firefox >= 56",
     "Firefox ESR",
     "Edge >= 15",
-    "Safari >= 11"
+    "Explorer >= 11",
+    "iOS >= 10",
+    "Safari >= 9.1",
+    "Android >= 4.4"
   ],
   "main": "src/js/main",
   "sass": "src/scss/main.scss",
