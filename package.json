--- conflicted
+++ resolved
@@ -1,10 +1,6 @@
 {
     "name": "na-map",
-<<<<<<< HEAD
-    "version": "8.9.4",
-=======
     "version": "8.10.0",
->>>>>>> c60217d9
     "description": "Naval Action map",
     "devDependencies": {
         "@babel/core": "7.4.4",
