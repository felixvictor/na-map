{
    "name": "na-map",
<<<<<<< HEAD
    "version": "8.11.1",
=======
    "version": "8.11.3",
>>>>>>> fd1b57a7
    "description": "Naval Action map",
    "devDependencies": {
        "@babel/core": "7.4.4",
        "@babel/highlight": "^7.0.0",
        "@babel/plugin-syntax-dynamic-import": "^7.2.0",
        "@babel/preset-env": "7.4.4",
        "angular-html-parser": "^1.2.0",
        "autoprefixer": "^9.6.0",
        "babel-eslint": "^10.0.1",
        "babel-loader": "^8.0.6",
        "clean-webpack-plugin": "^3.0.0",
        "copy-webpack-plugin": "^5.0.3",
        "core-js": "^3.1.3",
        "cross-env": "^5.2.0",
        "css": "^2.2.4",
        "css-loader": "^2.1.1",
        "d3-node": "^2.1.0",
        "documentation": "^11.0.0",
        "eslint": "^5.16.0",
        "eslint-config-prettier": "^4.3.0",
        "eslint-config-xo": "^0.26.0",
        "eslint-plugin-import": "^2.17.3",
        "eslint-plugin-lit": "^1.0.0",
        "eslint-plugin-prettier": "^3.1.0",
        "eslint-plugin-unicorn": "^9.0.0",
        "excel4node": "^1.7.2",
        "exports-loader": "^0.7.0",
        "extract-css-chunks-webpack-plugin": "^4.5.2",
        "file-loader": "^4.0.0",
        "git": "^0.1.5",
        "html-webpack-plugin": "^4.0.0-beta.4",
        "hyper": "^0.0.6",
        "image-webpack-loader": "^5.0.0",
        "imports-loader": "^0.8.0",
        "jquery": "^3.4.1",
        "lzma-native": "^4.0.5",
        "moment-timezone": "^0.5.25",
        "ndjson-cli": "^0.3.1",
        "netlify-cli": "^2.11.22",
        "node-sass": "^4.12.0",
        "object-merge-advanced": "^10.10.24",
        "polylabel": "^1.0.2",
        "popper.js": "^1.15.0",
        "postcss": "^7.0.17",
        "postcss-clean": "^1.1.0",
        "postcss-cli": "^6.1.2",
        "postcss-loader": "^3.0.0",
        "postcss-scss": "^2.0.0",
        "preload-webpack-plugin": "^3.0.0-beta.3",
        "prettier": "^1.18.2",
        "prettier-stylelint": "^0.4.2",
        "recursive-readdir": "^2.2.2",
        "remark-parse": "^6.0.3",
        "sass-loader": "^7.0.2",
        "sassdoc": "^2.7.0",
        "shapefile": "^0.6.6",
        "sharp": "^0.22.1",
        "shellcheck": "^0.2.3",
        "sitemap-webpack-plugin": "^0.6.0",
        "string-replace-loader": "^2.1.1",
        "stylelint": "^10.1.0",
        "stylelint-config-twbs-bootstrap": "^0.3.1",
        "svg-url-loader": "^2.3.2",
        "terser-webpack-plugin": "^1.3.0",
        "topojson": "^3.0.2",
        "url-loader": "^2.0.0",
        "webpack": "^4.33.0",
        "webpack-bundle-analyzer": "^3.3.2",
        "webpack-cli": "^3.3.3",
        "webpack-deep-scope-plugin": "^1.6.1",
        "webpack-dev-server": "^3.7.1",
        "webpack-mode": "^1.0.2",
        "webpack-pwa-manifest": "^4.0.0",
        "webpack-subresource-integrity": "^1.3.2",
        "workbox-webpack-plugin": "^4.3.1",
        "xml2json": "^0.11.2",
        "yaml": "^1.6.0",
        "yaml-unist-parser": "^1.0.0"
    },
    "dependencies": {
        "@fortawesome/fontawesome": "^1.1.2",
        "@fortawesome/fontawesome-free-regular": "^5.0.4",
        "@fortawesome/fontawesome-free-solid": "^5.0.4",
        "bootstrap": "^4.3.1",
        "bootstrap-select": "1.13.9",
        "d3-area-label": "^1.4.0",
        "d3-array": "^2.2.0",
        "d3-axis": "^1.0.12",
        "d3-collection": "^1.0.7",
        "d3-drag": "^1.2.3",
        "d3-format": "^1.3.2",
        "d3-geo": "^1.11.3",
        "d3-interpolate": "^1.3.2",
        "d3-polygon": "^1.0.5",
        "d3-scale": "^3.0.0",
        "d3-scale-chromatic": "^1.3.3",
        "d3-selection": "^1.4.0",
        "d3-shape": "^1.3.5",
        "d3-zoom": "^1.7.3",
        "d3fc-label-layout": "^5.1.0",
        "hashids": "1.2.2",
        "js-cookie": "^2.2.0",
        "lit-html": "^1.1.0",
        "moment": "^2.24.0",
        "round-slider": "^1.3.3",
        "semver": "^6.1.1",
        "tablesort": "^5.1.0",
        "tempusdominus-bootstrap-4": "^5.1.2",
        "tempusdominus-core": "^5.0.3",
        "timelines-chart": "https://github.com/felixvictor/timelines-chart"
    },
    "peerDependencies": {
        "moment-timezone": "^0.5.14"
    },
    "engines": {
        "node": ">=11"
    },
    "scripts": {
        "change": "yarn run data-change && yarn run data-change-tweets && yarn run prod && yarn run push-change",
        "css-lint": "stylelint --config .stylelintrc --syntax scss \"src/scss/*.scss\"",
        "data-change": "build/port-data.sh change",
        "data-change-tweets": "build/port-data.sh twitter-change",
        "deploy-change": "TARGET=na-map yarn run change && yarn run deploy-netlify",
        "deploy-netlify": "netlify deploy --prod --dir public --site a0923d1d-8ced-450e-b105-6d2a6368a5fa",
        "deploy-netlify-test": "netlify deploy --prod --dir public --site d3473b20-38e5-4229-8e1c-e288f0ea455e",
        "deploy-netlify-test2": "netlify deploy --prod --dir public --site 57f59c8d-a0e3-4f6e-baed-e4f48fa9c815",
        "deploy-test": "TARGET=na-map-test yarn run change && yarn run deploy-netlify-test",
        "deploy-test2": "TARGET=na-map-test2 yarn run change && yarn run deploy-netlify-test2",
        "jsdoc": "documentation build src/js/**.js build/**.mjs -f html -o ./doc-js",
        "sassdoc": "sassdoc src/scss -d ./doc-sass",
        "js-lint": "eslint -c .eslintrc.json src/js",
        "docs": "yarn run jsdoc && yarn run sassdoc",
        "update-modules": "yarn run get-modules && yarn run correct-modules",
        "get-modules": "cp -u /mnt/Modules.zip build/ && unzip -Iutf-8 -L -u build/Modules.zip -d build/",
        "correct-modules": "yarn run correct-modules-dir && yarn run correct-modules-enc && yarn run correct-modules-names",
        "correct-modules-dir": "rm -rf build/Modules/; mv build/modules build/Modules",
        "correct-modules-enc": "cd build/Modules/; for FILE in *.xml; do dos2unix -m -q \"${FILE}\"; done",
        "correct-modules-names": "cd build/Modules/; mv \"traders brig hull.xml\" \"trader brig hull.xml\"; mv \"agamemnon deck armor .xml\" \"agamemnon deck armor.xml\"",
        "make-excel": "node --experimental-modules --no-warnings build/create-xlsx.mjs src/gen/ships.json src/gen/ports.json src/gen/port-battle.xlsx",
        "sort": "node --experimental-modules --no-warnings build/sort-distances.mjs",
        "make-tiles": "cp /mnt/na-map.tif src/images/map.tif && rm -rf src/images/map/ && node --experimental-modules build/make-tiles.mjs src/images/map.tif && rm src/images/map.tif",
        "prettier": "prettier --tab-width 4 --print-width 120 --write .eslintrc.json package.json *.js src/js/*.json src/scss/*.scss",
        "prod": "NODE_ENV=production webpack --mode=production --colors --config webpack.config.js",
        "push-change": "build/port-data.sh push-change",
        "stylelint-check": "stylelint-config-prettier-check",
        "watch": "NODE_ENV=development webpack --mode=development --watch --colors --config webpack.config.js",
        "dev": "NODE_ENV=development webpack --mode=development --colors --config webpack.config.js",
        "start": "NODE_ENV=development webpack-dev-server --open --mode=development --colors --config webpack.config.js"
    },
    "browserslist": [
        ">= 1%",
        "last 1 major version",
        "not dead",
        "not ie > 0",
        "not android > 0"
    ],
    "prettier": {
        "tabWidth": 4,
        "printWidth": 120
    },
    "main": "src/js/main",
    "sass": "src/scss/main.scss",
    "author": "",
    "license": "ISC"
}<|MERGE_RESOLUTION|>--- conflicted
+++ resolved
@@ -1,10 +1,6 @@
 {
     "name": "na-map",
-<<<<<<< HEAD
-    "version": "8.11.1",
-=======
     "version": "8.11.3",
->>>>>>> fd1b57a7
     "description": "Naval Action map",
     "devDependencies": {
         "@babel/core": "7.4.4",
