--- conflicted
+++ resolved
@@ -1,11 +1,7 @@
 {
     "name": "na-map",
-<<<<<<< HEAD
     "version": "9.2.4",
-=======
-    "version": "9.2.3",
     "private": true,
->>>>>>> 44b7c8e5
     "description": "Naval Action map",
     "license": "ISC",
     "scripts": {
