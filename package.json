{
    "name": "na-map",
<<<<<<< HEAD
    "version": "6.0",
    "description": "Naval Action map",
=======
    "version": "6.0.2",
>>>>>>> e1471f4b
    "devDependencies": {
        "@babel/core": "7.0.0",
        "@babel/highlight": "^7.0.0",
        "@babel/preset-env": "7.0.0",
        "autoprefixer": "^9.1.5",
        "babel-eslint": "^9.0.0",
        "babel-loader": "^8.0.2",
        "babel-minify-webpack-plugin": "^0.3.1",
        "copy-webpack-plugin": "^4.5.1",
        "cross-env": "^5.2.0",
        "css-loader": "^1.0.0",
        "documentation": "^8.1.2",
        "eslint": "^5.5.0",
        "eslint-config-airbnb-base": "^13.1.0",
        "eslint-config-prettier": "^3.0.1",
        "eslint-plugin-import": "^2.14.0",
        "eslint-plugin-prettier": "^2.6.2",
        "excel4node": "^1.5.0",
        "exports-loader": "^0.7.0",
        "file-loader": "^2.0.0",
        "git": "^0.1.5",
        "html-webpack-plugin": "^3.2.0",
        "hyper": "^0.0.5",
        "image-webpack-loader": "^4.3.0",
        "imports-loader": "^0.8.0",
        "mini-css-extract-plugin": "^0.4.2",
        "moment-timezone": "^0.5.14",
        "ndjson-cli": "^0.3.1",
        "netlify-cli": "^1.2.3",
        "node-sass": "^4.9.3",
        "object-merge-advanced": "^10.4.1",
        "polylabel": "^1.0.2",
        "postcss": "^7.0.1",
        "postcss-clean": "^1.1.0",
        "postcss-cli": "^6.0.0",
        "postcss-loader": "^3.0.0",
        "prettier": "^1.14.2",
        "read-css": "^0.3.0",
        "sass-loader": "^7.0.2",
        "shapefile": "^0.6.6",
        "sharp": "^0.20.8",
        "sitemap-webpack-plugin": "^0.6.0",
        "style-loader": "^0.23.0",
        "svg-url-loader": "^2.3.2",
        "topojson": "^3.0.2",
        "url-loader": "^1.1.1",
        "webapp-webpack-plugin": "^2.3.0",
        "webpack": "^4.17.2",
        "webpack-cli": "^3.1.0",
        "webpack-subresource-integrity": "^1.1.0-rc.4",
        "xml2json": "^0.11.2"
    },
    "dependencies": {
        "@fortawesome/fontawesome": "^1.1.2",
        "@fortawesome/fontawesome-free-regular": "^5.0.4",
        "@fortawesome/fontawesome-free-solid": "^5.0.4",
        "bootstrap": "^4.1.3",
        "bootstrap-select": "^1.13.2",
        "jquery": "^3.3.1",
        "js-cookie": "^2.2.0",
        "moment": "^2.22.2",
        "popper.js": "^1.14.3",
        "round-slider": "^1.3.1",
        "tablesort": "^5.0.2",
        "tempusdominus-bootstrap-4": "^5.0.1",
        "tempusdominus-core": "^5.0.0",
        "topojson-client": "^3.0.0"
    },
    "peerDependencies": {
        "jquery": "^3.3.1",
        "moment-timezone": "^0.5.14"
    },
    "engines": {
        "node": ">=9"
    },
    "scripts": {
        "clean": "rm -rf public/",
        "change": "yarn run data-change && yarn run data-change-tweets && yarn run prod && yarn run push-change",
        "css-lint": "stylelint --config .stylelintrc --syntax scss \"src/scss/*.scss\"",
        "data-change": "build/port-data.sh change",
        "data-change-tweets": "build/port-data.sh twitter-change",
        "deploy-change": "TARGET=na-map yarn run change && yarn run deploy-netlify",
        "deploy-netlify": "netlify deploy --path public --site-id 473eea6a-ae7f-4ba3-8c1f-8eab69d012e2",
        "deploy-netlify-test": "netlify deploy --path public --site-id 68c6cddd-e02f-413f-a7e9-efeefebc668e",
        "deploy-netlify-test2": "netlify deploy --path public --site-id 57f59c8d-a0e3-4f6e-baed-e4f48fa9c815",
        "deploy-test": "TARGET=na-map-test yarn run change && yarn run deploy-netlify-test",
        "deploy-test2": "TARGET=na-map-test2 yarn run change && yarn run deploy-netlify-test2",
        "jsdoc": "documentation build src/js/**.js build/**.mjs -f html -o docs",
        "js-lint": "eslint -c .eslintrc.json src/js",
        "update-modules": "yarn run get-modules && yarn run correct-modules",
        "get-modules": "cp -u /mnt/Modules.zip build/ && unzip -Iutf-8 -L -u build/Modules.zip -d build/",
        "correct-modules": "yarn run correct-modules-dir && yarn run correct-modules-enc && yarn run correct-modules-names",
        "correct-modules-dir": "rm -rf build/Modules/; mv build/modules build/Modules",
        "correct-modules-enc": "cd build/Modules/; for FILE in *.xml; do dos2unix -m -q \"${FILE}\"; done",
        "correct-modules-names": "cd build/Modules/; mv \"traders brig hull.xml\" \"trader brig hull.xml\"; mv \"agamemnon deck armor .xml\" \"agamemnon deck armor.xml\"",
        "make-excel": "node --experimental-modules --no-warnings build/create-xlsx.mjs src/ships.json src/eu1.json src/port-battle.xlsx",
        "make-tiles": "cp /mnt/na-map.tif src/images/map.tif && rm -rf src/images/map/ && node --experimental-modules build/make-tiles.mjs src/images/map.tif && rm src/images/map.tif",
        "prettier": "prettier --tab-width 4 --print-width 120 --write .eslintrc.json package.json *.js src/js/*.json src/scss/*.scss",
        "prod": "yarn run clean && NODE_ENV=production webpack --mode=production --colors --config webpack.config.js",
        "push-change": "build/port-data.sh push-change",
        "stylelint-check": "stylelint-config-prettier-check",
        "watch": "yarn run clean && NODE_ENV=development webpack --mode=development --watch --colors --config webpack.config.js",
        "dev": "yarn run clean && NODE_ENV=development webpack --mode=development --colors --config webpack.config.js"
    },
    "browserslist": [
        ">= 1%",
        "last 1 major version",
        "not dead",
        "Chrome >= 62",
        "Firefox >= 56",
        "Firefox ESR",
        "Edge >= 15",
        "Explorer >= 11",
        "iOS >= 10",
        "Safari >= 9.1",
        "Android >= 4.4",
        "Opera >= 30"
    ],
    "prettier": {
        "tabWidth": 4,
        "printWidth": 120
    },
    "main": "src/js/main",
    "sass": "src/scss/main.scss",
    "author": "",
    "license": "ISC"
}<|MERGE_RESOLUTION|>--- conflicted
+++ resolved
@@ -1,11 +1,7 @@
 {
     "name": "na-map",
-<<<<<<< HEAD
     "version": "6.0",
     "description": "Naval Action map",
-=======
-    "version": "6.0.2",
->>>>>>> e1471f4b
     "devDependencies": {
         "@babel/core": "7.0.0",
         "@babel/highlight": "^7.0.0",
