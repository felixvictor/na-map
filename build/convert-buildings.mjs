/**
 * This file is part of na-map.
 *
 * @file      Building data.
 * @module    build/convert-buildings
 * @author    iB aka Felix Victor
 * @copyright 2019
 * @license   http://www.gnu.org/licenses/gpl.html
 */

import { cleanName, readJson, saveJson, sortBy } from "./common.mjs";

const itemsFilename = process.argv[2];
const fileNameBuildings = process.argv[3];
const fileNamePrices = process.argv[4];
const date = process.argv[5];

const APIItems = readJson(`${itemsFilename}-ItemTemplates-${date}.json`);

const idWorkshop = 450;
const idAcademy = 879;
const idSeasoningShed = 2291;
const obsoleteBuildings = [
    "Compass Wood Forest",
    "Copper Ore Mine",
    "Gold Mine",
    "Pine Forest",
    "Red Wood Forest",
    "Saltpeter Cave",
    "Silver Mine",
    "Sulphur Mine",
    "Tobacco Plantation"
];

function getItemsCraftedByWorkshop() {
    return APIItems.filter(
        item =>
            item.BuildingRequirements &&
            item.BuildingRequirements[0] &&
            item.BuildingRequirements[0].BuildingTemplate === idWorkshop
    )
        .map(recipe => ({
            name: cleanName(recipe.Name).replace(" Blueprint", ""),
            price: 0
        }))
        .sort(sortBy(["name"]));
}

function getItemsCraftedByAcademy() {
    return APIItems.filter(
        item =>
            item.BuildingRequirements &&
            item.BuildingRequirements[0] &&
            item.BuildingRequirements[0].BuildingTemplate === idAcademy
    )
        .map(recipe => ({
            name: cleanName(recipe.Name).replace(" Blueprint", ""),
            price: 0
        }))
        .sort(sortBy(["name"]));
}

function getItemsCraftedBySeasoningShed() {
    return APIItems.filter(
        item =>
            item.BuildingRequirements &&
            item.BuildingRequirements[0] &&
            item.BuildingRequirements[0].BuildingTemplate === idSeasoningShed
    )
        .map(recipe => ({
            name: cleanName(recipe.Name),
            price: 0
        }))
        .sort(sortBy(["name"]));
}

/**
 * Convert API building data and save sorted as JSON
 * @returns {void}
 */
function convertBuildings() {
    const buildings = new Map();

    const resources = new Map(
        APIItems.map(APIresource => [
            APIresource.Id,
            { name: cleanName(APIresource.Name), price: APIresource.BasePrice }
        ])
    );

    const resourceRecipes = new Map(
        APIItems.filter(item => item.ItemType === "RecipeResource").map(recipe => [
            recipe.Results[0].Template,
            {
                price: recipe.GoldRequirements,
                amount: recipe.Results[0].Amount,
                labour: recipe.LaborPrice
            }
        ])
    );

<<<<<<< HEAD
    APIItems.filter(item => item.ItemType === "Building").forEach(APIbuilding => {
        let dontSave = false;

        const building = {
            id: APIbuilding.Id,
            name: cleanName(APIbuilding.Name),
            resource:
                resources.get(
                    APIbuilding.ProduceResource ? APIbuilding.ProduceResource : APIbuilding.RequiredPortResource
                ) || [],
            batch: resourceRecipes.get(APIbuilding.RequiredPortResource),
            levels: APIbuilding.Levels.map(level => ({
                labourDiscount: level.LaborDiscount,
                production: level.ProductionLevel * APIbuilding.BaseProduction,
                maxStorage: level.MaxStorage,
                price: level.UpgradePriceGold,
                materials: level.UpgradePriceMaterials.map(material => ({
                    item: resources.get(material.Template).name,
                    amount: material.Amount
=======
    APIItems.filter(item => item.ItemType === "Building" && !obsoleteBuildings.includes(item.Name)).forEach(
        APIbuilding => {
            const building = {
                id: APIbuilding.Id,
                name: cleanName(APIbuilding.Name),
                resource:
                    resources.get(
                        APIbuilding.ProduceResource ? APIbuilding.ProduceResource : APIbuilding.RequiredPortResource
                    ) || [],
                batch: resourceRecipes.get(APIbuilding.RequiredPortResource),
                levels: APIbuilding.Levels.map(level => ({
                    labourDiscount: level.LaborDiscount,
                    production: level.ProductionLevel * APIbuilding.BaseProduction,
                    maxStorage: level.MaxStorage,
                    price: level.UpgradePriceGold,
                    materials: level.UpgradePriceMaterials.map(material => ({
                        item: resources.get(material.Template).name,
                        amount: material.Amount
                    }))
>>>>>>> fdea7446
                }))
            };

            // Ignore double entries
            if (!buildings.has(building.name)) {
                if (building.name === "Shipyard") {
                    building.resource = { name: "Ships", price: 0 };
                    building.byproduct = [];
                    building.batch = [];
                } else if (building.name === "Academy") {
                    building.resource = getItemsCraftedByAcademy();
                    building.byproduct = [];
                    building.batch = [];
                } else if (building.name === "Forge") {
                    building.resource = { name: "Cannons", price: 0 };
                    building.byproduct = [];
                    building.batch = [];
                } else if (building.name === "Workshop") {
                    building.resource = getItemsCraftedByWorkshop();
                    building.byproduct = [];
                    building.batch = [];
                } else if (building.name === "Seasoning Shed") {
                    building.resource = getItemsCraftedBySeasoningShed();
                    building.byproduct = [];
                    building.batch = [];
                }

                buildings.set(building.name, building);
            }
        }
    );

    let result = [...buildings.values()];

    const getStandardPrices = name =>
        prices.standard.find(standardItem => standardItem.name === name.replace(" (S)", ""));

    const getSeasonedItemPrice = name =>
        APIItems.find(
            item =>
                item.ItemType === "Recipe" && item.Name.replace(" Log", "") === name.replace("White Oak", "White oak")
        );

    const doubloonsId = 989;
    const toolsId = 1825;
    const prices = {};

    prices.standard = result
        .filter(building => !Array.isArray(building.resource) && building.resource.price)
        .map(building => ({
            name: building.resource.name.replace(" Log", ""),
            real: building.resource.price,
            labour: building.batch.labour
        }))
        .sort(sortBy(["name"]));

    prices.seasoned = getItemsCraftedBySeasoningShed()
        .map(seasonedItem => {
            const name = seasonedItem.name.replace(" Log", "");
            const seasonedItemPrices = getSeasonedItemPrice(name);
            return {
                name,
                real: getStandardPrices(name).real,
                labour: getSeasonedItemPrice(name).LaborPrice,
                doubloon: seasonedItemPrices.FullRequirements.find(requirement => requirement.Template === doubloonsId)
                    .Amount,
                tool: seasonedItemPrices.FullRequirements.find(requirement => requirement.Template === toolsId).Amount
            };
        })
        .sort(sortBy(["name"]));

    saveJson(fileNamePrices, prices);

    result = result.filter(building => Object.keys(building).length).sort(sortBy(["name"]));
    saveJson(fileNameBuildings, result);
}

convertBuildings();<|MERGE_RESOLUTION|>--- conflicted
+++ resolved
@@ -99,27 +99,6 @@
         ])
     );
 
-<<<<<<< HEAD
-    APIItems.filter(item => item.ItemType === "Building").forEach(APIbuilding => {
-        let dontSave = false;
-
-        const building = {
-            id: APIbuilding.Id,
-            name: cleanName(APIbuilding.Name),
-            resource:
-                resources.get(
-                    APIbuilding.ProduceResource ? APIbuilding.ProduceResource : APIbuilding.RequiredPortResource
-                ) || [],
-            batch: resourceRecipes.get(APIbuilding.RequiredPortResource),
-            levels: APIbuilding.Levels.map(level => ({
-                labourDiscount: level.LaborDiscount,
-                production: level.ProductionLevel * APIbuilding.BaseProduction,
-                maxStorage: level.MaxStorage,
-                price: level.UpgradePriceGold,
-                materials: level.UpgradePriceMaterials.map(material => ({
-                    item: resources.get(material.Template).name,
-                    amount: material.Amount
-=======
     APIItems.filter(item => item.ItemType === "Building" && !obsoleteBuildings.includes(item.Name)).forEach(
         APIbuilding => {
             const building = {
@@ -139,7 +118,6 @@
                         item: resources.get(material.Template).name,
                         amount: material.Amount
                     }))
->>>>>>> fdea7446
                 }))
             };
 
