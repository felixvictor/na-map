/*!
 * This file is part of na-map.
 *
 * @file      Convert ship data.
 * @module    convert-ship-data
 * @author    iB aka Felix Victor
 * @copyright 2018, 2019, 2020
 * @license   http://www.gnu.org/licenses/gpl.html
 */
import * as fs from "fs";
import * as path from "path";
import convert from "xml-js";
import { baseAPIFilename, commonPaths, serverStartDate as serverDate } from "../common/common-dir";
import { fileExists, readJson, readTextFile, saveJsonAsync } from "../common/common-file";
import { roundToThousands, speedConstA, speedConstB } from "../common/common-math";
import { cleanName, sortBy } from "../common/common-node";
import { serverNames } from "../common/common-var";
import { isEmpty } from "../common/common";
const middleMastThicknessRatio = 0.75;
const topMastThicknessRatio = 0.5;
const plankingRatio = 0.13;
const crewSpaceRatio = 0.025;
const shipNames = new Map([
    ["agamemnon", { id: 694, master: [] }],
    ["basiccutter", { id: 413, master: ["cutter"] }],
    ["basiclynx", { id: 275, master: ["lynx"] }],
    ["bellepoule", { id: 264, master: [] }],
    ["bellona", { id: 265, master: [] }],
    ["bellona74", { id: 359, master: [] }],
    ["brig", { id: 266, master: [] }],
    ["brigmr", { id: 267, master: [] }],
    ["bucentaure", { id: 268, master: [] }],
    ["cerberus", { id: 269, master: [] }],
    ["christian", { id: 1664, master: [] }],
    ["constitution", { id: 270, master: [] }],
    ["constitution2", { id: 1674, master: [] }],
    ["cutter", { id: 271, master: [] }],
    ["de_ruyter", { id: 2318, master: [] }],
    ["diana", { id: 1665, master: [] }],
    ["endymion", { id: 768, master: [] }],
    ["essex", { id: 272, master: [] }],
    ["frigate", { id: 273, master: [] }],
    ["grosventre", { id: 396, master: [] }],
    ["grosventrepirate", { id: 1561, master: [] }],
    ["gunboat", { id: 695, master: [] }],
    ["hamburg", { id: 970, master: [] }],
    ["hercules", { id: 1675, master: [] }],
    ["hermione", { id: 592, master: [] }],
    ["indefatiable", { id: 787, master: [] }],
    ["indiaman", { id: 425, master: [] }],
    ["indiaman rookie", { id: 2223, master: ["indiaman"] }],
    ["ingermanland", { id: 395, master: [] }],
    ["implacable", { id: 2235, master: [] }],
    ["leopard", { id: 2078, master: [] }],
    ["lhermione", { id: 986, master: [] }],
    ["lynx", { id: 274, master: [] }],
    ["mercury", { id: 276, master: [] }],
    ["navybrig", { id: 277, master: [] }],
    ["niagara", { id: 278, master: [] }],
    ["ocean", { id: 650, master: [] }],
    ["pandora", { id: 1020, master: [] }],
    ["pavel", { id: 279, master: [] }],
    ["pickle", { id: 280, master: [] }],
    ["piratefrigate", { id: 281, master: [] }],
    ["princedeneufchatel", { id: 1125, master: [] }],
    ["privateer", { id: 282, master: [] }],
    ["rattlesnake", { id: 283, master: [] }],
    ["rattlesnakeheavy", { id: 284, master: [] }],
    ["renommee", { id: 285, master: [] }],
    ["requin", { id: 1676, master: [] }],
    ["rookie brig", { id: 1535, master: ["brig"] }],
    ["rookie snow", { id: 1536, master: ["snow"] }],
    ["santisima", { id: 286, master: [] }],
    ["snow", { id: 287, master: [] }],
    ["surprise", { id: 288, master: [] }],
    ["temeraire", { id: 2229, master: [] }],
    ["trader brig", { id: 289, master: ["brig"] }],
    ["trader cutter", { id: 290, master: ["cutter"] }],
    ["trader lynx", { id: 291, master: ["lynx"] }],
    ["trader snow", { id: 292, master: ["snow"] }],
    ["trincomalee", { id: 293, master: [] }],
    ["tutorial trader", { id: 2339, master: ["trader brig", "brig"] }],
    ["tutorial brig", { id: 2343, master: ["brig"] }],
    ["tutorial cerberus", { id: 2338, master: ["cerberus"] }],
    ["victory", { id: 294, master: [] }],
    ["victory1765", { id: 2350, master: [] }],
    ["wasa", { id: 1021, master: [] }],
    ["wasa_prototype", { id: 1938, master: [] }],
    ["yacht", { id: 295, master: [] }],
    ["yachtsilver", { id: 393, master: [] }],
]);
const getShipId = (baseFileName) => { var _a, _b; return (_b = (_a = shipNames.get(baseFileName)) === null || _a === void 0 ? void 0 : _a.id) !== null && _b !== void 0 ? _b : 0; };
const getShipMaster = (baseFileName) => { var _a, _b; return (_b = (_a = shipNames.get(baseFileName)) === null || _a === void 0 ? void 0 : _a.master) !== null && _b !== void 0 ? _b : []; };
const subFileStructure = [
    {
        ext: "b armor",
        elements: new Map([
            ["ARMOR_THICKNESS", { group: "stern", element: "thickness" }],
            ["REPAIR_MODULE_TIME", { group: "repairTime", element: "stern" }],
        ]),
    },
    {
        ext: "f armor",
        elements: new Map([
            ["ARMOR_THICKNESS", { group: "bow", element: "thickness" }],
            ["REPAIR_MODULE_TIME", { group: "repairTime", element: "bow" }],
        ]),
    },
    {
        ext: "l armor",
        elements: new Map([
            ["ARMOR_THICKNESS", { group: "sides", element: "thickness" }],
            ["REPAIR_MODULE_TIME", { group: "repairTime", element: "sides" }],
        ]),
    },
    {
        ext: "hull",
        elements: new Map([
            ["FIREZONE_HORIZONTAL_WIDTH", { group: "ship", element: "firezoneHorizontalWidth" }],
            ["SHIP_PHYSICS_ACC_COEF", { group: "ship", element: "acceleration" }],
            ["SHIP_PHYSICS_DEC_COEF", { group: "ship", element: "deceleration" }],
            ["SHIP_STRUCTURE_LEAKS_PER_SECOND", { group: "ship", element: "structureLeaksPerSecond" }],
            ["SHIP_TURNING_ACCELERATION_TIME", { group: "ship", element: "turningAcceleration" }],
            ["SHIP_TURNING_ACCELERATION_TIME_RHEAS", { group: "ship", element: "turningYardAcceleration" }],
            ["SHIP_WATERLINE_HEIGHT", { group: "ship", element: "waterlineHeight" }],
        ]),
    },
    {
        ext: "mast",
        elements: new Map([
            ["MAST_BOTTOM_SECTION_HP", { group: "mast", element: "bottomArmour" }],
            ["MAST_MIDDLE_SECTION_HP", { group: "mast", element: "middleArmour" }],
            ["MAST_TOP_SECTION_HP", { group: "mast", element: "topArmour" }],
        ]),
    },
    {
        ext: "rudder",
        elements: new Map([
            ["ARMOR_THICKNESS", { group: "rudder", element: "thickness" }],
            ["REPAIR_MODULE_TIME", { group: "repairTime", element: "rudder" }],
            ["RUDDER_HALFTURN_TIME", { group: "rudder", element: "halfturnTime" }],
            ["SHIP_TURNING_SPEED", { group: "rudder", element: "turnSpeed" }],
        ]),
    },
    {
        ext: "sail",
        elements: new Map([
            ["MAST_THICKNESS", { group: "mast", element: "bottomThickness" }],
            ["REPAIR_MODULE_TIME", { group: "repairTime", element: "sails" }],
            ["SAIL_RISING_SPEED", { group: "sails", element: "risingSpeed" }],
            ["SAILING_CREW_REQUIRED", { group: "crew", element: "sailing" }],
            ["SHIP_MAX_SPEED", { group: "ship", element: "maxSpeed" }],
        ]),
    },
    {
        ext: "structure",
        elements: new Map([
            ["REPAIR_MODULE_TIME", { group: "repairTime", element: "structure" }],
        ]),
    },
];
let apiItems;
let ships;
let cannons;
const getItemNames = () => new Map(apiItems.map((item) => [item.Id, cleanName(item.Name)]));
const getShipMass = (id) => { var _a, _b; return (_b = (_a = apiItems.find((apiItem) => id === apiItem.Id)) === null || _a === void 0 ? void 0 : _a.ShipMass) !== null && _b !== void 0 ? _b : 0; };
const getSpeedDegrees = (specs) => {
    const calcPortSpeed = specs.MaxSpeed * speedConstA - speedConstB;
    const speedDegrees = specs.SpeedToWind.map((speed) => roundToThousands(speed * calcPortSpeed));
    const { length } = specs.SpeedToWind;
    for (let i = 1; i < (length - 1) * 2; i += 2) {
        speedDegrees.unshift(speedDegrees[i]);
    }
    speedDegrees.pop();
    return { calcPortSpeed, speedDegrees };
};
const convertGenericShipData = () => {
    const cannonLb = [0, 42, 32, 24, 18, 12, 9, 0, 6, 4, 3, 2];
    const carroLb = [0, 0, 68, 42, 32, 24, 0, 18, 12];
    const sideDeckMaxIndex = 3;
    const frontDeckIndex = sideDeckMaxIndex + 1;
    const backDeckIndex = frontDeckIndex + 1;
    const emptyDeck = { amount: 0, maxCannonLb: 0, maxCarroLb: 0 };
    const cannonData = new Map(cannons.long
        .filter((cannon) => !Number.isNaN(Number(cannon.name)))
        .map((cannon) => {
        return [Number(cannon.name), { weight: cannon.generic.weight.value, crew: cannon.generic.crew.value }];
    }));
    const carroData = new Map(cannons.carronade
        .filter((cannon) => !Number.isNaN(Number(cannon.name)))
        .map((cannon) => {
        return [Number(cannon.name), { weight: cannon.generic.weight.value, crew: cannon.generic.crew.value }];
    }));
    const shipsWith36lb = new Set([
        2229,
        2235,
        2318,
    ]);
    const shipsNotUsed = new Set([
        2352,
    ]);
    return apiItems.filter((item) => item.ItemType === "Ship" && !item.NotUsed && !shipsNotUsed.has(item.Id)).map((apiShip) => {
<<<<<<< HEAD
        const calcPortSpeed = apiShip.Specs.MaxSpeed * speedConstA - speedConstB;
        const speedDegrees = apiShip.Specs.SpeedToWind.map((speed) => roundToThousands(speed * calcPortSpeed));
        const { length } = apiShip.Specs.SpeedToWind;
        for (let i = 1; i < (length - 1) * 2; i += 2) {
            speedDegrees.unshift(speedDegrees[i]);
        }
        speedDegrees.pop();
        const deckClassLimit = apiShip.DeckClassLimit.map((deck, index) => {
            let cw = cannonWeight[deck.Limitation1.Min];
            if (shipsWith36lb.has(apiShip.Id) && index === apiShip.Decks - 1) {
                cw = 36;
            }
            return [cw, carroWeight[deck.Limitation2.Min]];
        });
        const gunsPerDeck = apiShip.GunsPerDeck;
        gunsPerDeck.pop();
        let guns = 0;
        let cannonBroadside = 0;
        let carronadesBroadside = 0;
        const emptyDeck = [0, 0];
        for (let i = 0; i < 4; i += 1) {
            if (deckClassLimit[i]) {
                guns += gunsPerDeck[i];
                if (deckClassLimit[i][1]) {
                    carronadesBroadside += (gunsPerDeck[i] * deckClassLimit[i][1]) / 2;
=======
        const guns = {
            total: 0,
            decks: apiShip.Decks,
            broadside: { cannons: 0, carronades: 0 },
            gunsPerDeck: [],
            weight: { cannons: 0, carronades: 0 },
        };
        let totalCannonCrew = 0;
        let totalCarroCrew = 0;
        const { calcPortSpeed, speedDegrees } = getSpeedDegrees(apiShip.Specs);
        const addDeck = (deckLimit, index) => {
            var _a, _b, _c, _d, _e, _f, _g, _h;
            if (deckLimit) {
                const gunsPerDeck = apiShip.GunsPerDeck[index];
                const currentDeck = {
                    amount: gunsPerDeck,
                    maxCannonLb: shipsWith36lb.has(apiShip.Id) && index === apiShip.Decks - 1
                        ? 36
                        : cannonLb[deckLimit.Limitation1.Min],
                    maxCarroLb: carroLb[deckLimit.Limitation2.Min],
                };
                guns.gunsPerDeck.push(currentDeck);
                const cannonWeight = Math.round(gunsPerDeck * ((_b = (_a = cannonData.get(currentDeck.maxCannonLb)) === null || _a === void 0 ? void 0 : _a.weight) !== null && _b !== void 0 ? _b : 0));
                const cannonCrew = gunsPerDeck * ((_d = (_c = cannonData.get(currentDeck.maxCannonLb)) === null || _c === void 0 ? void 0 : _c.crew) !== null && _d !== void 0 ? _d : 0);
                guns.weight.cannons += cannonWeight;
                totalCannonCrew += cannonCrew;
                if (currentDeck.maxCarroLb) {
                    guns.weight.carronades += Math.round(gunsPerDeck * ((_f = (_e = cannonData.get(currentDeck.maxCarroLb)) === null || _e === void 0 ? void 0 : _e.weight) !== null && _f !== void 0 ? _f : 0));
                    totalCarroCrew += gunsPerDeck * ((_h = (_g = carroData.get(currentDeck.maxCarroLb)) === null || _g === void 0 ? void 0 : _g.crew) !== null && _h !== void 0 ? _h : 0);
>>>>>>> 98a508fb
                }
                else {
                    guns.weight.carronades += cannonWeight;
                    totalCarroCrew += cannonCrew;
                }
            }
            else {
                guns.gunsPerDeck.push(emptyDeck);
            }
        };
        for (let deckIndex = 0; deckIndex <= sideDeckMaxIndex; deckIndex += 1) {
            addDeck(apiShip.DeckClassLimit[deckIndex], deckIndex);
            const gunsPerDeck = guns.gunsPerDeck[deckIndex].amount;
            const cannonBroadside = (gunsPerDeck * guns.gunsPerDeck[deckIndex].maxCannonLb) / 2;
            guns.total += gunsPerDeck;
            if (guns.gunsPerDeck[deckIndex].maxCarroLb) {
                guns.broadside.carronades += (gunsPerDeck * guns.gunsPerDeck[deckIndex].maxCarroLb) / 2;
            }
            else {
                guns.broadside.carronades += cannonBroadside;
            }
            guns.broadside.cannons += cannonBroadside;
        }
        addDeck(apiShip.FrontDeckClassLimit[0], frontDeckIndex);
        addDeck(apiShip.BackDeckClassLimit[0], backDeckIndex);
        const ship = {
            id: Number(apiShip.Id),
            name: cleanName(apiShip.Name),
            class: apiShip.Class,
            guns,
            shipMass: apiShip.ShipMass,
            battleRating: apiShip.BattleRating,
            holdSize: apiShip.HoldSize,
            maxWeight: apiShip.MaxWeight,
            crew: {
                min: apiShip.MinCrewRequired,
                max: apiShip.HealthInfo.Crew,
                sailing: 0,
                cannons: totalCannonCrew,
                carronades: totalCarroCrew,
            },
            speedDegrees,
            speed: {
                min: speedDegrees.reduce((a, b) => Math.min(a, b)),
                max: roundToThousands(calcPortSpeed),
            },
            sides: { armour: apiShip.HealthInfo.LeftArmor, thickness: 0 },
            bow: { armour: apiShip.HealthInfo.FrontArmor, thickness: 0 },
            stern: { armour: apiShip.HealthInfo.BackArmor, thickness: 0 },
            structure: { armour: apiShip.HealthInfo.InternalStructure },
            sails: { armour: apiShip.HealthInfo.Sails, risingSpeed: 0 },
            pump: { armour: apiShip.HealthInfo.Pump },
            rudder: {
                armour: apiShip.HealthInfo.Rudder,
                turnSpeed: 0,
                halfturnTime: 0,
                thickness: 0,
            },
            upgradeXP: apiShip.OverrideTotalXpForUpgradeSlots,
            repairTime: { stern: 120, bow: 120, sides: 120, rudder: 30, sails: 120, structure: 60 },
            ship: {
                waterlineHeight: 0,
                firezoneHorizontalWidth: 0,
                structureLeaksPerSecond: 0,
                deceleration: 0,
                acceleration: 0,
                turningAcceleration: 0,
                turningYardAcceleration: 0,
                maxSpeed: 0,
            },
            mast: {
                bottomArmour: 0,
                middleArmour: 0,
                topArmour: 0,
                bottomThickness: 0,
                middleThickness: 0,
                topThickness: 0,
            },
            premium: apiShip.Premium,
            tradeShip: apiShip.ShipType === 1,
        };
        if (ship.id === 1535) {
            ship.name = "Rookie Brig";
        }
        return ship;
    });
};
const baseFileNames = new Set();
const getBaseFileNames = (dir) => {
    for (const fileName of fs.readdirSync(dir)) {
        let str = fileName.slice(0, fileName.indexOf(" "));
        if (str === "rookie" || str === "trader" || str === "tutorial") {
            const shortenedFileName = fileName.replace("rookie ", "").replace("trader ", "").replace("tutorial ", "");
            const str2 = shortenedFileName.slice(0, shortenedFileName.indexOf(" "));
            str = str.concat(" ").concat(str2);
        }
        if (shipNames.has(str)) {
            baseFileNames.add(str);
        }
    }
    baseFileNames.add("basiccutter");
    baseFileNames.add("basiclynx");
    baseFileNames.add("indiaman rookie");
    baseFileNames.add("tutorial trader");
};
const getAdditionalData = (elements, fileData) => {
    const addData = {};
    for (const pair of fileData.Attributes.Pair) {
        const key = pair.Key._text;
        if (elements.has(key)) {
            const value = Number(pair.Value.Value._text);
            const { group, element } = elements.get(key);
            if (!addData[group]) {
                addData[group] = {};
            }
            addData[group][element] = value;
            if (key === "MAST_THICKNESS") {
                addData[group].middleThickness = value * middleMastThicknessRatio;
                addData[group].topThickness = value * topMastThicknessRatio;
            }
        }
    }
    return addData;
};
const addAdditionalData = (addData, id) => {
    ships
        .filter((ship) => ship.id === id)
        .forEach((ship) => {
        for (const [group, values] of Object.entries(addData)) {
            if (!ship[group]) {
                ship[group] = {};
            }
            for (const [element, value] of Object.entries(values)) {
                ship[group][element] = value;
            }
        }
    });
};
const getFileData = (baseFileName, ext) => {
    const fileName = path.resolve(commonPaths.dirModules, `${baseFileName} ${ext}.xml`);
    let data = {};
    if (fileExists(fileName)) {
        const fileXmlData = readTextFile(fileName);
        data = convert.xml2js(fileXmlData, { compact: true }).ModuleTemplate;
    }
    return data;
};
const getAndAddAdditionalData = (fileName, shipId) => {
    for (const file of subFileStructure) {
        const fileData = getFileData(fileName, file.ext);
        if (!isEmpty(fileData)) {
            const additionalData = getAdditionalData(file.elements, fileData);
            addAdditionalData(additionalData, shipId);
        }
    }
};
const convertAddShipData = (ships) => {
    getBaseFileNames(commonPaths.dirModules);
    for (const baseFileName of baseFileNames) {
        const shipId = getShipId(baseFileName);
        const masterBaseFileName = getShipMaster(baseFileName);
        if (masterBaseFileName !== []) {
            for (const master of masterBaseFileName) {
                getAndAddAdditionalData(master, shipId);
            }
        }
        getAndAddAdditionalData(baseFileName, shipId);
    }
    return ships;
};
const convertShipBlueprints = async () => {
    const itemNames = getItemNames();
    const blueprintsNotUsed = new Set([
        665,
        746,
        1558,
        1718,
        1719,
        1720,
        1721,
        2031,
        2213,
        2228,
        2236,
        2239,
        2320,
        2381,
        2382,
    ]);
    const apiBlueprints = apiItems.filter((apiItem) => apiItem.ItemType === "RecipeShip" && !blueprintsNotUsed.has(apiItem.Id));
    const shipBlueprints = apiBlueprints
        .map((apiBlueprint) => {
        var _a, _b, _c, _d, _e, _f;
        const shipMass = getShipMass(apiBlueprint.Results[0].Template);
        return {
            id: apiBlueprint.Id,
            name: cleanName(apiBlueprint.Name).replace(" Blueprint", ""),
            wood: [
                { name: "Frame", amount: apiBlueprint.WoodTypeDescs[0].Requirements[0].Amount },
                { name: "Planking", amount: Math.round(shipMass * plankingRatio + 0.5) },
                { name: "Crew Space", amount: Math.round(shipMass * crewSpaceRatio + 0.5) },
            ],
            resources: apiBlueprint.FullRequirements.filter((requirement) => {
                var _a, _b;
                return !(((_b = (_a = itemNames.get(requirement.Template)) === null || _a === void 0 ? void 0 : _a.endsWith(" Permit")) !== null && _b !== void 0 ? _b : itemNames.get(requirement.Template) === "Doubloons") ||
                    itemNames.get(requirement.Template) === "Provisions");
            }).map((requirement) => {
                var _a;
                return ({
                    name: (_a = itemNames.get(requirement.Template)) === null || _a === void 0 ? void 0 : _a.replace(" Log", ""),
                    amount: requirement.Amount,
                });
            }),
            provisions: (_b = ((_a = apiBlueprint.FullRequirements.find((requirement) => itemNames.get(requirement.Template) === "Provisions")) !== null && _a !== void 0 ? _a : {}).Amount) !== null && _b !== void 0 ? _b : 0,
            doubloons: (_d = ((_c = apiBlueprint.FullRequirements.find((requirement) => itemNames.get(requirement.Template) === "Doubloons")) !== null && _c !== void 0 ? _c : {}).Amount) !== null && _d !== void 0 ? _d : 0,
            permit: (_f = ((_e = apiBlueprint.FullRequirements.find((requirement) => { var _a; return (_a = itemNames.get(requirement.Template)) === null || _a === void 0 ? void 0 : _a.endsWith(" Permit"); })) !== null && _e !== void 0 ? _e : {}).Amount) !== null && _f !== void 0 ? _f : 0,
            ship: {
                id: apiBlueprint.Results[0].Template,
                name: itemNames.get(apiBlueprint.Results[0].Template),
                mass: shipMass,
            },
            shipyardLevel: apiBlueprint.BuildingRequirements[0].Level + 1,
            craftLevel: apiBlueprint.RequiresLevel,
            craftXP: apiBlueprint.GivesXP,
            labourHours: apiBlueprint.LaborPrice,
        };
    })
        .sort(sortBy(["id"]));
    await saveJsonAsync(commonPaths.fileShipBlueprint, shipBlueprints);
};
const convertShips = async () => {
    ships = convertGenericShipData();
    ships = convertAddShipData(ships);
    ships.sort(sortBy(["id"]));
    await saveJsonAsync(commonPaths.fileShip, ships);
};
export const convertShipData = async () => {
    apiItems = readJson(path.resolve(baseAPIFilename, `${serverNames[0]}-ItemTemplates-${serverDate}.json`));
    cannons = readJson(commonPaths.fileCannon);
    await convertShips();
    await convertShipBlueprints();
};
//# sourceMappingURL=convert-ship-data.js.map<|MERGE_RESOLUTION|>--- conflicted
+++ resolved
@@ -200,33 +200,6 @@
         2352,
     ]);
     return apiItems.filter((item) => item.ItemType === "Ship" && !item.NotUsed && !shipsNotUsed.has(item.Id)).map((apiShip) => {
-<<<<<<< HEAD
-        const calcPortSpeed = apiShip.Specs.MaxSpeed * speedConstA - speedConstB;
-        const speedDegrees = apiShip.Specs.SpeedToWind.map((speed) => roundToThousands(speed * calcPortSpeed));
-        const { length } = apiShip.Specs.SpeedToWind;
-        for (let i = 1; i < (length - 1) * 2; i += 2) {
-            speedDegrees.unshift(speedDegrees[i]);
-        }
-        speedDegrees.pop();
-        const deckClassLimit = apiShip.DeckClassLimit.map((deck, index) => {
-            let cw = cannonWeight[deck.Limitation1.Min];
-            if (shipsWith36lb.has(apiShip.Id) && index === apiShip.Decks - 1) {
-                cw = 36;
-            }
-            return [cw, carroWeight[deck.Limitation2.Min]];
-        });
-        const gunsPerDeck = apiShip.GunsPerDeck;
-        gunsPerDeck.pop();
-        let guns = 0;
-        let cannonBroadside = 0;
-        let carronadesBroadside = 0;
-        const emptyDeck = [0, 0];
-        for (let i = 0; i < 4; i += 1) {
-            if (deckClassLimit[i]) {
-                guns += gunsPerDeck[i];
-                if (deckClassLimit[i][1]) {
-                    carronadesBroadside += (gunsPerDeck[i] * deckClassLimit[i][1]) / 2;
-=======
         const guns = {
             total: 0,
             decks: apiShip.Decks,
@@ -256,7 +229,6 @@
                 if (currentDeck.maxCarroLb) {
                     guns.weight.carronades += Math.round(gunsPerDeck * ((_f = (_e = cannonData.get(currentDeck.maxCarroLb)) === null || _e === void 0 ? void 0 : _e.weight) !== null && _f !== void 0 ? _f : 0));
                     totalCarroCrew += gunsPerDeck * ((_h = (_g = carroData.get(currentDeck.maxCarroLb)) === null || _g === void 0 ? void 0 : _g.crew) !== null && _h !== void 0 ? _h : 0);
->>>>>>> 98a508fb
                 }
                 else {
                     guns.weight.carronades += cannonWeight;
